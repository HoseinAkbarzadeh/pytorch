import argparse
import re

from common import download_reports, get_testcases, key, open_test_results, skipped_test

from passrate import compute_pass_rate


"""
python failures_histogram.py commit_sha

Analyzes skip reasons for Dynamo tests and prints a histogram with repro
commands. You'll need to provide the commit_sha for a commit on the main branch,
from which we will pull CI test results.

This script requires the `gh` cli. You'll need to install it and then
authenticate with it via `gh auth login` before using this script.
https://docs.github.com/en/github-cli/github-cli/quickstart
"""


def skip_reason(testcase):
    for child in testcase.iter():
        if child.tag != "skipped":
            continue
        return child.attrib["message"]
    raise AssertionError("no message?")


def skip_reason_normalized(testcase):
    for child in testcase.iter():
        if child.tag != "skipped":
            continue
        result = child.attrib["message"].split("\n")[0]
        result = result.split(">")[0]
        result = re.sub(r"0x\w+", "0xDEADBEEF", result)
        result = re.sub(r"MagicMock id='\d+'", "MagicMock id='0000000000'", result)
        result = re.sub(r"issues/\d+", "issues/XXX", result)
        result = re.sub(r"torch.Size\(\[.*\]\)", "torch.Size([...])", result)
        result = re.sub(
            r"Could not get qualified name for class '.*'",
            "Could not get qualified name for class",
            result,
        )
        return result
    raise AssertionError("no message?")


def get_failures(testcases):
    skipped = [t for t in testcases if skipped_test(t)]
    skipped_dict = {}
    for s in skipped:
        reason = skip_reason_normalized(s)
        if reason not in skipped_dict:
            skipped_dict[reason] = []
        skipped_dict[reason].append(s)
    result = []
    for s, v in skipped_dict.items():
        result.append((len(v), s, v))
    result.sort(reverse=True)
    return result


def repro(testcase):
    return f"PYTORCH_TEST_WITH_DYNAMO=1 pytest {testcase.attrib['file']} -v -k {testcase.attrib['name']}"


def all_tests(testcase):
    return f"{testcase.attrib['file']}::{testcase.attrib['classname']}.{testcase.attrib['name']}"


# e.g. "17c5f69852/eager", "17c5f69852/dynamo"
def failures_histogram(eager_dir, dynamo_dir, verbose=False, format_issues=False):
    fail_keys = compute_pass_rate(eager_dir, dynamo_dir)
    xmls = open_test_results(dynamo_dir)

    testcases = get_testcases(xmls)
    testcases = [t for t in testcases if key(t) in fail_keys]
    dct = get_failures(testcases)

    result = []
    for count, reason, testcases in dct:
        if verbose:
            row = (
                count,
                reason,
                repro(testcases[0]),
                [all_tests(t) for t in testcases],
            )
        else:
            row = (count, reason, repro(testcases[0]))
        result.append(row)

    header = (
        "(num_failed_tests, error_msg, sample_test, all_tests)"
        if verbose
        else "(num_failed_tests, error_msg, sample_test)"
    )
    print(header)
    sum_counts = sum([r[0] for r in result])
    for row in result:
        if format_issues:
            print(as_issue(*row))
        else:
            print(row)
    print("[counts]", sum_counts)


def as_issue(count, msg, repro, tests):
    tests = "\n".join(tests)
    result = f"""
{'-' * 50}
{count} Dynamo test are failing with \"{msg}\".

## Repro

`{repro}`

You will need to remove the skip or expectedFailure before running the repro command.
This may be just removing a line in
[dynamo_test_failures.py](https://github.com/pytorch/pytorch/blob/main/torch/testing/_internal/dynamo_test_failures.py)

## Failing tests

Here's a comprehensive list of tests that fail (as of this issue) with the above message:
<details>
<summary>Click me</summary>
```
{tests}
```
</details>
"""
    return result


if __name__ == "__main__":
    parser = argparse.ArgumentParser(
        prog="failures_histogram",
        description="See statistics about skipped Dynamo tests",
    )
    parser.add_argument(
        "commit",
        help=(
            "The commit sha for the latest commit on a PR from which we will "
            "pull CI test results, e.g. 7e5f597aeeba30c390c05f7d316829b3798064a5"
        ),
    )
    parser.add_argument(
        "-v", "--verbose", help="Prints all failing test names", action="store_true"
    )
    parser.add_argument(
        "--format-issues",
        help="Prints histogram in a way that they can be copy-pasted as a github issues",
        action="store_true",
    )
    args = parser.parse_args()

    # args.format_issues implies verbose=True
    verbose = args.verbose
    if args.format_issues:
        verbose = True

<<<<<<< HEAD
    failures_histogram(args.eager_dir, args.dynamo_dir, verbose, args.format_issues)

    dynamo38, dynamo311, eager311 = download_reports(args.commit)
    failures_histogram(eager311, dynamo311, verbose, args.format_issues)
=======
    failures_histogram(args.eager_dir, args.dynamo_dir, verbose, args.format_issues)
>>>>>>> 5698d865
<|MERGE_RESOLUTION|>--- conflicted
+++ resolved
@@ -160,11 +160,5 @@
     if args.format_issues:
         verbose = True
 
-<<<<<<< HEAD
-    failures_histogram(args.eager_dir, args.dynamo_dir, verbose, args.format_issues)
-
     dynamo38, dynamo311, eager311 = download_reports(args.commit)
-    failures_histogram(eager311, dynamo311, verbose, args.format_issues)
-=======
-    failures_histogram(args.eager_dir, args.dynamo_dir, verbose, args.format_issues)
->>>>>>> 5698d865
+    failures_histogram(eager311, dynamo311, verbose, args.format_issues)