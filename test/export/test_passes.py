--- conflicted
+++ resolved
@@ -78,13 +78,8 @@
         dim1_x = torch.export.Dim("dim1_x", min=2, max=6)
         ep = torch.export.export(M(), (x,), dynamic_shapes={"x": {1: dim1_x}})
 
-<<<<<<< HEAD
         with self.assertRaisesRegex(RuntimeError, escape("Expected input at *args[0].shape[1] to be <= 6, but got 7")):
-            ep(torch.zeros(2, 7, 3))
-=======
-        with self.assertRaisesRegex(RuntimeError, r"Expected input l_x_.shape\[1\] to be <= 6, but got 7"):
             ep.module()(torch.zeros(2, 7, 3))
->>>>>>> 0b9eaf8a
 
         self.assertEqual(ep.module()(torch.ones(2, 4, 3)), M().forward(torch.ones(2, 4, 3)))
 
@@ -106,19 +101,11 @@
             M(), (x, y), dynamic_shapes={"x": {0: dim0_x, 1: dim1_x}, "y": {0: dim0_y}}
         )
 
-<<<<<<< HEAD
         with self.assertRaisesRegex(RuntimeError, escape("Expected input at *args[0].shape[1] to be <= 6, but got 7")):
-            ep(torch.zeros(4, 7, 3), torch.ones(5, 5, 5))
+            ep.module()(torch.zeros(4, 7, 3), torch.ones(5, 5, 5))
 
         with self.assertRaisesRegex(RuntimeError, escape("Expected input at *args[1].shape[0] to be >= 3, but got 2")):
-            ep(torch.zeros(4, 2, 3), torch.ones(2, 5, 5))
-=======
-        with self.assertRaisesRegex(RuntimeError, r"Expected input l_x_.shape\[1\] to be <= 6, but got 7"):
-            ep.module()(torch.zeros(4, 7, 3), torch.ones(5, 5, 5))
-
-        with self.assertRaisesRegex(RuntimeError, r"Expected input l_y_.shape\[0\] to be >= 3, but got 2"):
             ep.module()(torch.zeros(4, 2, 3), torch.ones(2, 5, 5))
->>>>>>> 0b9eaf8a
 
     def test_runtime_assert_some_dims_not_specified(self) -> None:
         class M(torch.nn.Module):
@@ -138,13 +125,8 @@
             M(), (x, y), dynamic_shapes={"x": {0: dim0_x, 1: dim1_x}, "y": None}
         )
 
-<<<<<<< HEAD
         with self.assertRaisesRegex(RuntimeError, escape("Expected input at *args[0].shape[1] to be <= 6, but got 7")):
-            ep(torch.zeros(4, 7, 3), torch.ones(5, 5, 5))
-=======
-        with self.assertRaisesRegex(RuntimeError, r"Expected input l_x_.shape\[1\] to be <= 6, but got 7"):
             ep.module()(torch.zeros(4, 7, 3), torch.ones(5, 5, 5))
->>>>>>> 0b9eaf8a
 
         # y is specialized to 5
         with self.assertRaisesRegex(
@@ -172,13 +154,8 @@
         dim1_y = torch.export.Dim("dim1_y", min=3, max=6)
         ep = torch.export.export(M(), (x, y), dynamic_shapes={"x": None, "y": {1: dim1_y}})
 
-<<<<<<< HEAD
         with self.assertRaisesRegex(RuntimeError, escape("shape[1] to be equal to 2")):
-            ep(torch.zeros(4, 7, 3), torch.ones(5, 5, 5))
-=======
-        with self.assertRaisesRegex(RuntimeError, r"shape\[1\] to be equal to 2"):
             ep.module()(torch.zeros(4, 7, 3), torch.ones(5, 5, 5))
->>>>>>> 0b9eaf8a
 
         # y is specialized to 5
         with self.assertRaisesRegex(
