import builtins
import collections
import functools
import inspect
import itertools
import logging
import math
import operator
import re
import sys
import threading
import traceback
from collections import defaultdict
from contextlib import contextmanager
from dataclasses import dataclass, field
from enum import Enum
from functools import lru_cache
from typing import Any, cast, Callable, Dict, List, Optional, Sequence, Set, Tuple, Type, Union, Iterable

import torch
import torch.fx
import torch.fx.traceback as fx_traceback
from torch.fx.experimental import _config as config

from torch.fx.experimental.recording import (
    FakeTensorMeta,
    ShapeEnvEvent,
    record_shapeenv_event,
    replay_shape_env_events,
    shape_env_check_state_equal
)
from torch.fx.experimental.sym_node import SymNode, SymTypes

# NB: The sym_* functions are used via getattr() and must be imported here.
from torch import SymBool, SymFloat, SymInt
from torch._guards import ShapeGuard, Source, TracingContext
from torch.utils._python_dispatch import is_traceable_wrapper_subclass
from torch.utils._sympy.functions import FloorDiv, Mod, IsNonOverlappingAndDenseIndicator
from torch.utils._sympy.solve import try_solve
from torch.utils._sympy.value_ranges import bound_sympy, SymPyValueRangeAnalysis, ValueRanges, ValueRangeError
from torch.utils._sympy.singleton_int import SingletonInt
from torch.utils._traceback import format_frame, CapturedTraceback
from torch._utils_internal import signpost_event

from torch._logging import LazyString

InputList = List
DimList = List

log = logging.getLogger(__name__)

class GuardOnDataDependentSymNode(RuntimeError):
    pass

import sympy
from sympy.printing.str import StrPrinter
from sympy.printing.precedence import precedence, PRECEDENCE

aten = torch._ops.ops.aten  # type: ignore[has-type]

__all__ = [
    "has_symbolic_sizes_strides", "create_contiguous", "ShapeEnv", "is_concrete_int",
    "guard_int", "guard_float", "guard_scalar",
    "hint_int", "SYMPY_INTERP", "free_symbols", "is_symbol_binding_fx_node",
    "is_concrete_bool", "is_singleton", "SHAPEENV_EVENT_KEY", "CURRENT_NODE_KEY",
    "has_free_symbols", "sym_eq", "CreateSymbolicPolicy", "FreshCreateSymbolicPolicy",
    "SubclassCreateSymbolicPolicy"
]

# FX node metadata keys for symbolic shape FX graph.
SHAPEENV_EVENT_KEY = "shapeenv_event"
CURRENT_NODE_KEY = "current_node"

# These are modules that contain generic code for interacting with ShapeEnv
# which are unlikely to identify a particular interesting guard statement
@lru_cache(None)
def uninteresting_files():
    import torch._inductor.sizevars
    import torch._library.abstract_impl
    mods = [
        sys.modules[__name__],
        torch.fx.experimental.recording,
        torch.fx.experimental.sym_node,
        torch,
        torch._inductor.sizevars,
        torch._library.abstract_impl,
    ]
    return {inspect.getfile(m) for m in mods}

# We don't bother with the metaclass as all of the dispatching logic happens
# entirely from Python
#
# Didn't bother with ancestors for now, unlikely to have multiple modes for
# symints right now

class ConstraintViolationError(RuntimeError):
    pass

def has_symbolic_sizes_strides(elem):
    return elem._has_symbolic_sizes_strides

def create_contiguous(shape):
    strides = [1]
    for dim in reversed(shape[:-1]):
        strides.append(dim * strides[-1])
    return list(reversed(strides))

def hint_int(a, fallback=None):
    """
    Retrieve the hint for an int (based on the underlying real values as observed
    at runtime).  If no hint is available (e.g., because data dependent shapes),
    if fallback is not None, use that instead (otherwise raise an error).
    """
    if isinstance(a, torch.SymInt):
        return a.node.require_hint(fallback)
    assert type(a) is int, a
    return a

def has_hint(a):
    if isinstance(a, SymTypes):
        return a.node.has_hint()
    return True

def is_concrete_int(a: Union[int, SymInt]):
    r""" Utility to check if underlying object
    in SymInt is concrete value. Also returns
    true if integer is passed in.

    Args:
        a (SymInt or int): Object to test if it int
    """
    assert isinstance(a, (SymInt, int))

    if isinstance(a, int):
        return True

    if isinstance(a.node.expr, sympy.core.numbers.Integer):
        return True

    return False

def is_concrete_bool(a: Union[bool, SymBool]):
    r""" Utility to check if underlying object
    in SymBool is concrete value. Also returns
    true if integer is passed in.
    Args:
        a (SymBool or bool): Object to test if it bool
    """
    assert isinstance(a, (SymBool, bool))

    if isinstance(a, bool):
        return True

    if isinstance(a.node.expr, (sympy.logic.boolalg.BooleanTrue, sympy.logic.boolalg.BooleanFalse)):
        return True

    return False

def is_singleton(s):
    # check for SingletonSymNode
    if not isinstance(s, torch.SymInt):
        return False
    if s.node.singleton_int() is not None:
        return True

    # check for symbolic variable wrapping a SingletonSymNode (fake-ifying causes this)
    return (
        s.node.is_symbolic()
        and s.node.hint is not None
        and isinstance(s.node.hint, torch.SymInt)
        and s.node.hint.node.singleton_int() is not None
    )

def _iterate_exprs(val: Union[SymInt, torch.Tensor]) -> Iterable[sympy.Basic]:
    if isinstance(val, SymTypes):
        # This allow applies to the jagged layout NestedTensor case as
        # singleton ints are not symbolic
        if is_symbolic(val):
            yield val.node.expr
    elif isinstance(val, sympy.Basic):
        yield val
    elif isinstance(val, (int, float, bool)):
        pass
    elif isinstance(val, torch.Tensor):
        yield from _iterate_exprs(val.size())
        yield from _iterate_exprs(val.stride())
        yield from _iterate_exprs(val.storage_offset())
    elif isinstance(val, (tuple, list)):
        for s in val:
            yield from _iterate_exprs(s)
    else:
        raise AssertionError(f"cannot extract sympy expressions from {val} {type(val)}")

def free_symbols(val: Union[SymInt, torch.Tensor]) -> Set[sympy.Symbol]:
    itr = _iterate_exprs(val)
    # we need at least 1 to call union, so we hand code the identity
    try:
        first_expr = next(itr)
    except StopIteration:
        return set()

    return first_expr.free_symbols.union(*(e.free_symbols for e in itr))

def has_free_symbols(val: Union[SymInt, torch.Tensor]) -> bool:
    """Faster version of bool(free_symbols(val))"""
    return not all(e.is_number for e in _iterate_exprs(val))

# Like free_symbols, but filtered to only report unbacked symbols
def free_unbacked_symbols(x):
    # NB: keep synced with is_unbacked_symint
    return {s for s in free_symbols(x) if s.name.startswith(("i", "f"))}

# WARNING: Don't use this on Dynamo produced graphs, they don't have meta
# setup!
def is_symbol_binding_fx_node(node) -> Optional[sympy.Symbol]:
    if (
        node.op == "placeholder" and
        "val" in node.meta and
        isinstance(node.meta["val"], torch.SymInt) and
        isinstance(node.meta["val"].node.expr, sympy.Symbol)
    ):
        return node.meta["val"].node.expr
    return None

def find_symbol_binding_fx_nodes(graph):
    return {
        node.meta["val"].node.expr: node
        for node in graph.nodes
        if is_symbol_binding_fx_node(node)
    }

def definitely_true(a):
    """
    Returns True only if we can tell that a is True, possibly introducing
    a guard in the process.  If a depends on some unbacked SymInt, we may
    return False even though there may exist a possible value of the SymInt
    that would cause the expression to return True.

    When is it appropriate to use definitely_true?  First, if you can use
    a higher level combinator like parallel_or/parallel_and, prefer using
    those instead, they are definitely safe (modulo short-circuiting).
    Second, it can be used if the program would behave equivalently if
    definitely_true always returned False (parallel_or/parallel_and are
    examples of this pattern, modulo short-circuiting).  Finally, it even
    be OK if the program wouldn't behave equivalently, so long as the
    change is semantics preserving.  It can be semantics preserving if
    the program errors in more cases than it did previously (but otherwise
    behaves identically), or if it changes some quantity in a way that
    doesn't matter (e.g., strides often fall in this bucket.)
    """
    if isinstance(a, SymBool):
        if a.node.has_hint():
            return guard_bool(a)
        else:
            return False
    return bool(a)

def definitely_false(a):
    """
    Returns True only if we can tell that a is False, possibly introducing
    a guard in the process.  If a depends on some unbacked SymInt, we may
    return False even though there may exist a possible value of the SymInt
    that would cause the expression a to be False.  See definitely_true
    for more usage guidance.
    """
    if isinstance(a, SymBool):
        if a.node.has_hint():
            return not guard_bool(a)
        else:
            return False
    return not bool(a)

# TODO: could improve parallel_or/parallel_and by avoiding guards
# if there exists a quantity that can be handled un-guardedly.  However,
# for backed SymInts, avoiding guards doesn't really matter in practice,
# so I chose not to do it.

def parallel_or(*args):
    """
    Evaluate the logical OR of several arguments, avoiding guarding on
    unbacked SymInts if another argument is definitely True.
    """
    if any(definitely_true(a) for a in args):
        return True
    return any(args)

def parallel_and(*args):
    """
    Evaluate the logical FALSE of several arguments, avoiding guarding on
    unbacked SymInts if another argument is definitely False.
    """
    if any(definitely_false(a) for a in args):
        return False
    return all(args)

def sym_eq(x, y):
    """
    Like ==, but when run on list/tuple, it will recursively test equality
    and use sym_and to join the results together, without guarding.
    """
    if (isinstance(x, tuple) and isinstance(y, tuple)) or (isinstance(x, list) and isinstance(y, list)):
        if len(x) != len(y):
            return False
        return functools.reduce(operator.and_, map(sym_eq, x, y), True)
    elif isinstance(x, (int, torch.SymInt)) and isinstance(y, (int, torch.SymInt)):
        return x == y
    else:
        raise AssertionError(f"unexpected sym_eq between {type(x)} {type(y)}")

def guard_scalar(a):
    if isinstance(a, (SymBool, bool)):
        return guard_bool(a)
    elif isinstance(a, (SymInt, int)):
        return guard_int(a)
    elif isinstance(a, (SymFloat, float)):
        return guard_float(a)
    else:
        raise AssertionError(f"unrecognized scalar {a}")


@record_shapeenv_event()
def _constrain_symbol_range(shape_env, s: sympy.Symbol, compiler_min: int, compiler_max: int, runtime_min: int, runtime_max: int):
    log.debug("_constrain_symbol_range %s [%s, %s] [%s, %s]", s, compiler_min, compiler_max, runtime_min, runtime_max)
    if r := shape_env.var_to_range.get(s, None):
        shape_env.var_to_range[s] = ValueRanges(
            builtins.max(r.lower, compiler_min), builtins.min(r.upper, compiler_max)
        )
    else:
        shape_env.var_to_range[s] = ValueRanges(compiler_min, compiler_max)

    if r := shape_env.runtime_var_to_range.get(s, None):
        shape_env.runtime_var_to_range[s] = ValueRanges(
            builtins.max(r.lower, runtime_min), builtins.min(r.upper, runtime_max)
        )
    else:
        shape_env.runtime_var_to_range[s] = ValueRanges(runtime_min, runtime_max)


def _advise_is_size(a):
    """
    Don't use this directly; use torch._check_is_size instead.

    This is a softer version of _constrain_range_for_size (with min=0,
    max=Inf).  Instead of forcibly constraining a variable (and erroring if we
    failed to constrain it), it will simply advise us that a size is
    constrained in some way.  We will always defer a runtime assert for this
    constraint if we cannot prove it at compile-time, but we we only
    *sometimes* learn useful extra information at compile-time with this
    information.  This is in contrast to constrain_range_for_size, where if
    you don't call that on a fresh unbacked symint, chances are we will choke.

    TODO: Make Dynamo handle this appropriately if this is seen in Dynamo-ed
    code.  Right now this is only really used in code with AOTAutograd trace
    through, so it is not a big problem that this isn't supported, but in
    principle all of this code should be Dynamo'able too.

    TODO: I didn't support min/max because I didn't have a use case where this
    actually helped.  In principle we can support it, it just makes the
    implementation below more complicated.
    """

    # This must always succeed, because the sole allowed caller _check_is_size
    # was responsible for expect_true'ing this
    assert a >= 0

    # NB: it's important not to constrain range for size for *hinted* SymInts,
    # because it is not only unsound, it will immediately trip our asserts
    # that hints have to be consistent with static analysis!  If you somehow
    # have an unbounded SymInt that later constrains to 1, this will be
    # inconsistent with the range
    if (
        isinstance(a, SymInt)
        and isinstance(a.node, SymNode)
        and not a.node.has_hint()
        and isinstance(a.node.expr, sympy.Symbol)
    ):
        _constrain_range_for_size(a)

@record_shapeenv_event()
def _constrain_range_for_size(a, min: Optional[int] = None, max: Optional[int] = None):
    """
    This function is NOT INTENDED to be used by itself.
    """

    if isinstance(a, (SymFloat, SymBool)):
        raise ValueError("Constraining SymFloat/SymBool is nyi")

    assert isinstance(a, SymInt), "can only constrain range for SymInt"
    assert isinstance(a.node.expr, sympy.Symbol), "constraining non-Symbols NYI"

    if min is None:
        min = 0
    if max is None:
        max = sympy.oo

    if max <= 2:
        raise ValueError(f"Maximum value to constrain_as_size must be greater than 2, but was {max}")

    if max < min:
        raise ValueError(
            "Maximum value to constrain_as_size can't be less than the specified min value, "
            "received min={min} and max={max}"
        )

    compiler_min = 2 if min < 2 else min

    _constrain_symbol_range(
        a.node.shape_env,
        a.node.expr,
        compiler_min=compiler_min,
        compiler_max=max,
        runtime_min=min,
        runtime_max=max
    )


# inclusive both ways
@record_shapeenv_event()
def constrain_range(a, *, min: Optional[int], max: Optional[int] = None):
    """
    Applies a constraint that the passed in SymInt must lie between min-max
    inclusive-inclusive, WITHOUT introducing a guard on the SymInt (meaning
    that it can be used on unbacked SymInts).  If min/max are None, we assume
    that the dimension is unbounded in that direction.  Repeated application
    of constrain_range intersects the ranges.  This is a fairly low level API
    that doesn't have a lot of safety guarantees (TODO: provide higher level
    APIs).

    Currently, we use this API in the following circumstance: when we allocate
    an unbacked SymInt, denoting an integer quantity which is data dependent,
    we ordinarily do not know anything about what values it may take.  This
    means that any sort of guard on it will immediately fail.  However, in
    many cases, we know something about the unbacked SymInt: for example, we
    know that nonzero(x).size(0) must be >= 0.  We use constrain_range to
    narrow the possible range, declaring that negative symbols are impossible.
    This permits to definitely answer True to queries like 'nnz >= 0', even if
    we don't know what the actual (hinted) value of 'nnz' is.  In fact, we
    actually use constrain_range to unsoundly discharge common guards: for an
    unbacked SymInt produced by nonzero, we will also assume that it is not
    equal to 0/1 (even though these are perfectly possible values at runtime),
    because we generally expect graphs that are valid for N=2 to also be valid
    for N=1.

    .. warning::
        If you use constrain_range in the context of tracing, we do NOT check
        that the constraint was actually valid at runtime!  In fact, we
        cannot (easily) do so, as we currently unsoundly assume that unbacked
        SymInt can never be zero/one, even if it may actually take on these
        values at runtime (we assume that a graph that is valid for N=2 will
        also be valid for N=1).
    """
    if min is None:
        min = -sympy.oo
    if max is None:
        max = sympy.oo

    if max < min:
        raise ValueError(
            "Maximum value to constrain_as_size can't be less than the specified min value, "
            "received min={min} and max={max}"
        )

    if isinstance(a, int):
        if not (min <= a <= max):
            raise ValueError(f"Invalid value {a} for range [{min}:{max}]")
        return

    if isinstance(a.node.expr, sympy.Integer):
        if not (min <= int(a.node.expr) <= max):
            raise ValueRangeError(f"Invalid value {int(a.node.expr)} for range [{min}:{max}]")
        return
    assert isinstance(a.node.expr, sympy.Symbol), "constraining non-Symbols NYI"

    # TODO: Shouldn't we install a guard if the symbol is backed?  Or is the
    # semantics that this is an "unchecked" assert (but it this actually
    # something useful?  Might be better to restrict only for unbacked
    # SymInt).
    _constrain_symbol_range(
        a.node.shape_env,
        a.node.expr,
        compiler_min=min,
        compiler_max=max,
        runtime_min=min,
        runtime_max=max
    )


@record_shapeenv_event()
def constrain_unify(a, b):
    """
    Given two SymInts, constrain them so that they must be equal.  NB:
    this will not work with SymInts that represent nontrivial expressions
    (yet!)
    """
    # TODO: Maybe dedupe this with _maybe_guard_eq?
    if not isinstance(a, SymInt):
        if not isinstance(b, SymInt):
            assert a == b
        else:
            assert isinstance(b.node.expr, sympy.Symbol), "constraining non-Symbols NYI"
            shape_env = b.node.shape_env
            shape_env.replacements[b.node.expr] = sympy.Integer(a)
    else:
        # TODO: Actually, we can support this as long as one of them is a symbol.
        # NB: We can't actually do "unification" as our operators are not
        # injective
        assert isinstance(a.node.expr, sympy.Symbol), "constraining non-Symbols NYI"
        shape_env = a.node.shape_env
        if not isinstance(b, SymInt):
            shape_env.replacements[a.node.expr] = sympy.Integer(b)
        else:
            assert a.node.shape_env is b.node.shape_env
            assert isinstance(b.node.expr, sympy.Symbol), "constraining non-Symbols NYI"
            new_var = shape_env._find(a.node.expr)
            shape_env.replacements[b.node.expr] = new_var

# Assume that a boolean is true for the purposes of subsequent symbolic
# reasoning.  This will keep track of corresponding runtime checks to verify
# that the result is upheld: either as a regular guard, or as a special set
# of asserts which are triggered when an unbacked SymInt is allocated.
#
# DO NOT use this function for these cases:
#
#  - This is inappropriate for "branching" conditions (where both
#    true and false result in valid programs).  We will always assume
#    the condition evaluates true, and so it will never be possible
#    to trace the false condition when you use it.  For true branching
#    on unbacked SymInts, you must use torch.cond; if you incorrectly
#    use expect_true in this case, you will make the false branch
#    unreachable (as we will simply assume that only the true branch
#    is ever exercised).
#
#  - This is inappropriate for situations where you know some other system
#    invariant guarantees that this property holds, since you don't
#    really need to insert a runtime check in that case.  Use something
#    like constrain_range in that case.
#
# This API has a hitch.  To avoid having to reimplement error reporting
# capabilities, this function CAN return False.  The invariant is that
# the surrounding code must raise an error when this function returns
# False.  This is quite low level, so we recommend using other functions
# like check() which enforce this in a more intuitive way.
#
# By the way, this name is a nod to the __builtin_expect macro,
# which is used similarly (but unlike __builtin_expect, you MUST fail
# in the unlikely branch.)  (I think expect is a good name; in recent
# versions of C++, this is replaced with [[likely]], which is weaker
# and not accurate for this function!)
def expect_true(a, skip: int = 0):
    if isinstance(a, SymBool):
        # TODO: check perf implications of this
        frame = inspect.currentframe()
        for _ in range(skip + 1):  # always run this loop at least once
            frame = frame.f_back
        return a.node.expect_true(frame.f_code.co_filename, frame.f_lineno)
    assert type(a) is bool, a
    return a

def guard_bool(a):
    if isinstance(a, SymBool):
        return a.node.guard_bool("", 0)  # NB: uses Python backtrace
    assert type(a) is bool, a
    return a

def guard_int(a):
    if isinstance(a, SymInt):
        return a.node.guard_int("", 0)  # NB: uses Python backtrace
    assert type(a) is int, a
    return a

def guard_float(a):
    if isinstance(a, SymFloat):
        return a.node.guard_float("", 0)  # NB: uses Python backtrace
    assert isinstance(a, float), a
    return a

# Given a GraphModule, return all the FakeTensors for all the placeholders
def fx_placeholder_vals(gm):
    return [n.meta['val'] for n in gm.graph.nodes if n.op == "placeholder"]

def fx_placeholder_targets(gm):
    return [n.target for n in gm.graph.nodes if n.op == "placeholder"]

# Given a GraphModule and arguments to run it with, evaluate that the guards
# for its associated ShapeEnv are satisfied by the passed arguments.  This
# WILL check for duck sizing.
def eval_guards(gm, *args, ignore_static=True):
    return gm.shape_env.evaluate_guards_for_args(fx_placeholder_vals(gm), args, ignore_static=ignore_static)

def bind_symbols(gm, *args):
    return gm.shape_env.bind_symbols(fx_placeholder_vals(gm), args)

def _assert_bound_is_rational(expr: sympy.Expr, bound: ValueRanges):
    """
    We assert that the bounds are either Boolean, or not finite, or can be computed
    in exact prevision via rational arithmetic.
    The only exception to this is the rare case when the user calls `sqrt(s0)`
    sqrt is turned into sympy.Pow so we just match for that (it matches more things, but still)
    """
    assert bound.lower.is_rational or bound.lower.is_Boolean or not bound.lower.is_finite or expr.has(sympy.Pow), (bound, expr)
    assert bound.upper.is_rational or bound.upper.is_Boolean or not bound.upper.is_finite or expr.has(sympy.Pow), (bound, expr)

class DimDynamic(Enum):
    """
    Controls how to perform symbol allocation for a dimension.  It is always
    sound to default this to DYNAMIC, but the policies DUCK and STATIC can
    result in better trace-time and compile-time performance, as they reduce
    the number of allocated symbols and generally make your graph more static.

    NB: If we notice you've applied a constraint to the dimension, we will
    force it to DYNAMIC for simplicity.

    DimDynamic is controlled by a variety of higher level UX features.
    Currently:

    - In eager mode, the default policy is DUCK.
        - The default is changed to STATIC with assume_static_by_default.
        - An individual dim is marked DYNAMIC if you mark_dynamic_dim.
    - In export mode, the default policy is STATIC.
        - An individual dim is marked DYNAMIC if you mention it as dynamic_dim
          in the constraints kwarg.
    """
    # Treat the dimension symbolically
    DYNAMIC = 0
    # Treat the dimension symbolically, but if its hint matches another
    # dynamic dimension, unify the two symbols ("duck sizing")
    DUCK = 1
    # Treat the dimension statically based on its hint
    STATIC = 2


# NB: These constraints affect both clients and backends: given some
# constraint C, the client must pass inputs that satisfy the constraint,
# while a backend must not introduce guards BEYOND this constraint.
# For clarity, we document the implications on both sides for both the client
# and the backend.
#
# NB: These constraints are on a *single* dimension.  In principle, we could
# also have multi-dimension constraints, but our guess is that this is not
# actually useful and so we are not supporting it right now.
#
# NB: Strict constraints are typically only suitable for export, as in eager
# a backend like inductor may validly introduce extra, discretionary guards
# to improve performance of code.  A StrictMinMaxConstraint would be brittle
# under future optimizations performed by inductor; we don't guarantee
# eager code with StrictMinMaxConstraint will keep working in the future!

@dataclass(frozen=True)
class Constraint:
    warn_only: bool

@dataclass(frozen=True)
class StrictMinMaxConstraint(Constraint):
    """
    For clients: the size at this dimension must be within 'vr' (which
    specifies a lower and upper bound, inclusive-inclusive) AND it
    must be non-negative and should not be 0 or 1 (but see NB below).

    For backends: there must not be any guards on this dimension which
    are not implied by the given lower and upper bound.  Regardless of
    the lower bound, the backend can assume the size is non-negative
    and that it is not 0 or 1.

    An unbounded StrictMinMaxConstraint can be thought of as a strict version
    of "RelaxedUnspecConstraint".

    NB: Export will often unsoundly assume that a graph works for 0/1, even
    though at trace time we assumed size is not 0 or 1.  The idea is that
    if we produce a graph that works for a range of values, it will be OK
    for N=0/1 too.
    """
    vr: ValueRanges

    def render(self, source: Source):
        # TODO: better printing for -oo and oo
        return f"{self.vr.lower} <= {source.name()} <= {self.vr.upper}"

@dataclass(frozen=True)
class RelaxedUnspecConstraint(Constraint):
    """
    For clients: no explicit constraint; constraint is whatever is implicitly
    inferred by guards from tracing.

    For backends: there must exist at least TWO possible values for the
    size at this dimension which satisfy the guards for this dimension.

    In other words, this constraint helps us distinguish between "we don't
    care if this dimension specializes or not" versus "this dimension must be
    unspecialized."  However, this constraint doesn't say very much about what
    specialization is permitted; for example, if we guard on a size being
    even, this would still be acceptable under an unspec constraint.  This
    makes RelaxedUnspecConstraint useful for eager mode, where your backend compiler
    may add constraints to otherwise dynamic dimensions; we can't assert that
    there are NO guards as this is brittle because compilers should be able to
    add extra constraints.  If you want to assert that there are no guards,
    use StrictMinMaxConstraint with an unbounded ValueRanges.
    """
    def render(self, source: Source):
        return f"RelaxedUnspecConstraint({source.name()})"

# NB: None here indicates the client constraint is whatever is implicitly
# inferred by guards from tracing, and that a backend can add whatever guards
# it wants (including fully specializing the value).
DimConstraint = Union[StrictMinMaxConstraint, RelaxedUnspecConstraint, None]

@dataclass(frozen=True)
class EqualityConstraint(Constraint):
    """
    Given pairs of sources corresponding to pairs of dynamic dimensions that
    are specified equal, represent them in a union-find data structure so that
    we can efficiently check whether two such sources are transitively equal.
    """
    source_pairs: List[Tuple[Source, Source]]

    def __post_init__(self):
        object.__setattr__(self, "_parents", {})
        for source1, source2 in self.source_pairs:
            self._union(self._find(source1), self._find(source2))

    def _find(self, source):
        if source in self._parents:
            return self._find(self._parents[source])
        else:
            return source

    def _union(self, root1, root2):
        if root1 != root2:
            self._parents[root1] = root2

    def render(self):
        buf = ", ".join(
            f"{source1.name()} == {source2.name()}"
            for (source1, source2) in self.source_pairs
        )
        return "{" + buf + "}"

    def is_equal(self, source1, source2):
        return self._find(source1) == self._find(source2)

@dataclass(frozen=True)
class CreateSymbolicPolicy:
    """
    Data structure specifying how we should create symbols in
    ``create_symbolic_sizes_strides_storage_offset``; e.g., should
    they be static or dynamic.

    This is an abstract base class because we are probably going to add
    another version of this that says "use exactly these SymInts, don't
    allocate fresh symbols."
    """
    pass


@dataclass(frozen=True)
class FreshCreateSymbolicPolicy(CreateSymbolicPolicy):
    """
    Create symbols in ``create_symbolic_sizes_strides_storage_offset`` via
    a policy determination as given by ``DimDynamic`` and ``DimConstraint``.
    This will cause fresh symbols to be allocated
    """
    dynamic_sizes: DimList[DimDynamic]
    constraint_sizes: DimList[DimConstraint] = None
    # TODO: add storage offset and stride policy

    def __post_init__(self):
        if self.constraint_sizes is None:
            object.__setattr__(self, 'constraint_sizes', [None] * len(self.dynamic_sizes))


@dataclass(frozen=True)
class SubclassCreateSymbolicPolicy(CreateSymbolicPolicy):
    """
    The correct policy for a given inner tensor of a traceable tensor subclass
    may differ from that of the outer policy. This structure allows for this
    flexibility, with inner policies mapped via attr -> policy.
    """
    outer_policy: CreateSymbolicPolicy
    inner_policies: Dict[str, CreateSymbolicPolicy]


def is_symbolic(val: Union[int, SymInt, float, SymFloat, bool, SymBool]) -> bool:
    if isinstance(val, (int, float, bool)):
        return False
    return val.node.is_symbolic()

IndicatorTypes = (IsNonOverlappingAndDenseIndicator,)

@lru_cache(256)
def safe_expand(r):
    if hasattr(r, 'expand'):
        try:
            return sympy.expand(r)
        except RecursionError:
            log.warning("RecursionError in sympy.expand(%s)", r)
            return r
    else:
        return r

def error():
    raise AssertionError("shouldn't be hit")


# TODO: Deduplicate this with torch/_prims_common/__init__.py
def eval_is_non_overlapping_and_dense(sizes, strides):
    return int(guard_bool(_eval_is_non_overlapping_and_dense(sizes, strides)))

def _eval_is_non_overlapping_and_dense(sizes, strides):
    dim = len(sizes)

    # Short-circuits for tensors of rank one, which are
    # non-overlapping and "dense" if their stride is one
    # or it is a 0/1 element tensor
    if dim == 1:
        return strides[0] == 1 or sizes[0] < 2

    # Checks that there exists a permutation of the strides s.t. the tensor would be contiguous
    # Sorts (length, stride) pairs by stride
    lengths_and_strides = sorted(
        zip(sizes, strides), key=operator.itemgetter(1)
    )

    # Unlike the C++ code, we don't move the 0/1 size dimensions to the
    # end.  So we have to keep going for this code.
    expected_stride = 1
    for length, stride in lengths_and_strides:

        if length == 1:
            continue

        if stride != expected_stride:
            return False

        expected_stride *= length

    return True


def cast_symbool_to_symint_guardless(symbool: torch.SymBool) -> torch.SymInt:
    int_sym = sympy.Piecewise((1, symbool.node.expr), (0, True))
    return symbool.node.shape_env.create_symintnode(int_sym, hint=int(symbool.node.require_hint()))

SYMPY_INTERP = {
    'Abs': operator.abs,
    'Eq': operator.eq,
    'Ne': operator.ne,
    'Gt': operator.gt,
    'Lt': operator.lt,
    'Le': operator.le,
    'Ge': operator.ge,
    'Min': min,
    'Max': max,
    'Mod': operator.mod,
    'FloorDiv': operator.floordiv,
    'TrueDiv': operator.truediv,
    'IsNonOverlappingAndDenseIndicator': eval_is_non_overlapping_and_dense,
    'floor': math.floor,
    'ceiling': math.ceil,
    'cast_symbool_to_symint_guardless': cast_symbool_to_symint_guardless,
}


def _lru_cache(fn, maxsize=None):
    """
    Wrapper around lru_cache that clears when new info about shapes has been
    updated.

    Use lru_cache if the output is always the same, regardless of the
    constraints we know now (i.e. evaluate_expr)

    Use _lru_cache otherwise.

    Also note that this depends on _update_version_counter being called on the
    shape environment whenever the constraints are updated, otherwise the cache
    will not be cleared.
    """
    fn_cache = lru_cache(maxsize)(fn)
    prior_version = 0

    if config.validate_shape_env_verison_key:
        prior_key = None

        @functools.wraps(fn)
        def wrapper(self, *args, **kwargs):
            nonlocal prior_version, prior_key
            if prior_key is None:
                prior_key = self._get_key()

            if prior_version != self._version_counter:
                fn_cache.cache_clear()
                prior_version = self._version_counter
                prior_key = self._get_key()
            else:
                assert prior_key == self._get_key(), \
                    "ShapeEnv cache key changed without version being updated!"

            return fn_cache(self, *args, **kwargs)

    else:

        @functools.wraps(fn)
        def wrapper(self, *args, **kwargs):
            nonlocal prior_version
            if prior_version != self._version_counter:
                fn_cache.cache_clear()
                prior_version = self._version_counter

            return fn_cache(self, *args, **kwargs)

    wrapper.cache_clear = fn_cache.cache_clear
    wrapper.cache_info = fn_cache.cache_info  # type: ignore[attr-defined]
    return wrapper


# This is pretty similar to ShapeGuard but it also comes with a message,
# and is exclusively used for things that MUST be true (unlike guards,
# which can evaluate False, in which case you just choose not to use
# a particular specialization)
@dataclass(frozen=True)
class RuntimeAssert:
    expr: sympy.Expr
    msg: str = field(repr=False)
    stack: str = field(repr=False)


class ShapeGuardPrinter(StrPrinter):
    def __init__(
        self,
        symbol_to_source,
        source_ref,
        var_to_sources,
    ):
        super().__init__()
        self.symbol_to_source = symbol_to_source
        self.source_ref = source_ref
        self.var_to_sources = var_to_sources

    def _print_Not(self, expr):
        return 'not %s' % (self.parenthesize(expr.args[0], PRECEDENCE["Not"]))

    def _print_And(self, expr):
        return self.stringify(expr.args, " and ", PRECEDENCE["And"])

    def _print_Or(self, expr):
        return self.stringify(expr.args, " or ", PRECEDENCE["Or"])

    def _print_Symbol(self, expr) -> str:
        assert isinstance(expr, sympy.Symbol), str(type(expr))

        def repr_symbol_to_source():
            return repr({
                symbol: [s.name() for s in sources]
                for symbol, sources in self.symbol_to_source.items()
            })

        assert self.symbol_to_source.get(expr), (
            f"{expr} (could be from {[s.name() for s in self.var_to_sources[expr]]}) "
            f"not in {repr_symbol_to_source()}.  If this assert is failing, it could be "
            "due to the issue described in https://github.com/pytorch/pytorch/pull/90665"
        )
        return self.source_ref(self.symbol_to_source[expr][0])


class LoggingShapeGuardPrinter(ShapeGuardPrinter):
    def __init__(self, var_to_sources):
        super().__init__(var_to_sources, lambda n: n.name(), var_to_sources)


class DynamicDimConstraintPrinter(StrPrinter):
    """
    Printer for dynamic dim constraints.
    - Instead of t.size()[d] it prints dynamic_dim(t, d)
    - Instead of Eq(_, _), Mod(_, _), etc. it prints _ == _, _ % _, etc.

    We use this to suggest code for specifying dynamic dim constraints.
    """
    def __init__(self, symbol_to_source, source_name_to_debug_name):
        super().__init__()
        self.symbol_to_source = symbol_to_source
        self.source_name_to_debug_name = source_name_to_debug_name

    def print_source(self, source) -> str:
        if self.source_name_to_debug_name:
            return source.name()
        return f"dynamic_dim({source.base.name()}, {source.idx})"

    def _print_Symbol(self, expr) -> str:
        assert isinstance(expr, sympy.Symbol), str(type(expr))

        return self.print_source(self.symbol_to_source[expr][0])

    def _print_Relational(self, expr):
        return '{} {} {}'.format(
            self.parenthesize(expr.lhs, precedence(expr)),
            expr.rel_op,
            self.parenthesize(expr.rhs, precedence(expr))
        )


class DimConstraints:
    """
    Custom solver for a system of constraints on symbolic dimensions.
    Solutions are "static" values or simplified "dynamic" constraints.
    """

    def __init__(self, symbol_to_source, var_to_val, marked_dynamic, source_name_to_debug_name):
        # We try to solve systems of inequalities with 1 free variable.
        self._univariate_inequalities: Dict[sympy.Symbol, Set[sympy.Expr]] = defaultdict(set)
        # Among them, we prioritize solving for a free variable that has equalities.
        # NOTE: _symbols_with_equalities is always a subset of _univariate_inequalities.keys()
        # and removing a symbol from the former => removing it from the latter.
        self._symbols_with_equalities: Set[sympy.Symbol] = set()
        # A solution of a free variable with equalities becomes a substitution.
        # We use these substitutions to simplify other constraints.
        # NOTE: removing a symbol from _symbols_with_equalities => adding it to _substitutions.
        self._substitutions: Dict[sympy.Symbol, sympy.Integer] = {}

        # In general, constraints may have // and % operations.
        # Of course, // can be expressed in terms of / and %.
        # Our inequality solver can handle / but not %. So we need to transform them away.
        # We do so by using the values of variables as hints to evaluate %.
        # For soundness we record additional congruence guards and solve them separately.
        self._var_to_val: Dict[sympy.Symbol, sympy.Integer] = var_to_val
        self._congruences: Set[sympy.Expr] = defaultdict(set)

        # We do not try to (directly) solve inequalities with > 1 free variables.
        # NOTE: free variables in these inequalities cannot also be in _substitutions.
        self._multivariate_inequalities: Set[sympy.Expr] = set()

        # We park external equalities between free variables here.
        self._symbolic_equivalences: List[Tuple[Source, sympy.Expr]] = []

        # Solutions come in two forms:
        # - (static) specializations
        # - (dynamic) inequalities / congruences
        self._static_results: Set[str] = set()
        self._dynamic_results: Set[str] = set()

        # printer for solutions
        self._dcp = DynamicDimConstraintPrinter(symbol_to_source, source_name_to_debug_name)

        # inconsistencies found on substituting with concrete values / static solutions
        self._inconsistencies: List[str] = []

        # symbols that are marked dynamic
        self._marked_dynamic = marked_dynamic

    def rewrite_with_congruences(self, s, expr):
        """
        Eliminate expressions of the form b // d and b % d while adding congruences of the form b % d == k.
        This leaves rational operators (in particular of the form b / d) that our inequality solver can handle.
        We solve the added congruences separately (using our congruence solver, see below).
        """
        def mod_handler(*args):
            # Suppose that we have an expression of the form b % d with free variable s.
            # Using the value of s as a "hint," we can evaluate b % d to a value k.
            # Then we can rewrite b % d to k while adding the guard b % d == k.

            # NOTE(avik): This abstraction is provably sound but, in general, incomplete. It is complete IFF
            # the original expression always evaluates to a constant value (i.e., it does not vary with s).
            # In other words,
            # - solutions of s with the rewritten expression are guaranteed to also be solutions of s with
            #   the original expression;
            # - while it may be possible to find solutions of s with the original expression that are not
            #   solutions with the rewritten expression, in that case the original expression cannot evaluate
            #   to the same value for all solutions of s.
            #
            # Should we be worried about this incompleteness? No, because of the following reasons:
            # 1. It unblocks dramatic simplification that would not be otherwise possible with current tech
            #    (i.e., "don't let perfect be the enemy of the good").
            # 2. We already have a tradition of using hints to add guards in the compiler for making progress.
            # 3. We have not yet seen a counterexample arise in practice! In particular, any congruence guards
            #    we generate (or simplify to) seem to be of the form b % d == k where k is a constant.
            #
            # Here's a theoretical counterexample: 3*s % (s + 1) == s - 2, that is satisfied by all s >= 2.
            # With any hint (say) s = k, we'd rewrite this to: 3*s % (s + 1) == k - 2. But, substituting, we
            # would then get k - 2 == s - 2, and thus s = k as the (only, constant) solution!
            base, divisor = args
            base, divisor = self.rewrite_with_congruences(s, base), self.rewrite_with_congruences(s, divisor)
            mod_reduced = base.subs(self._var_to_val) % divisor.subs(self._var_to_val)
            congruence = (base - mod_reduced) % divisor
            if congruence != 0:
                self._congruences[s].add(congruence)
            return mod_reduced

        def floor_div_handler(*args):
            # Suppose that we have an expression of the form b // d with free variable s.
            # Using the value of s, we can evaluate b % d to a value k.
            # Then we can rewrite b // d to (b - k) / d, while adding the guard b % d == k.

            # NOTE(avik): This is exactly equivalent to rewriting b // d as (b - (b % d)) / d
            # and eliminating b % d as above.
            base, divisor = args
            base, divisor = self.rewrite_with_congruences(s, base), self.rewrite_with_congruences(s, divisor)
            mod_reduced = base.subs(self._var_to_val) % divisor.subs(self._var_to_val)
            congruence = (base - mod_reduced) % divisor
            if congruence != 0:
                self._congruences[s].add(congruence)
            return (base - mod_reduced) / divisor

        if expr.has(Mod):
            expr = expr.replace(Mod, mod_handler)
        if expr.has(FloorDiv):
            expr = expr.replace(FloorDiv, floor_div_handler)
        return expr

    def add(self, expr) -> bool:
        # Add an expression to the set of constraints.
        # Return whether the expression is a trivial constraint (i.e., an obvious tautology).
        if expr == sympy.true:
            return True
        orig_expr = expr
        orig_reduced = orig_expr.subs(self._var_to_val)
        # TODO(avik): https://github.com/pytorch/pytorch/issues/101093
        # It is possible that `expr` will fail the consistency check because of
        # precision errors. Specifically, on substituting its free symbols with
        # their concrete values, we might end up comparing floats. Until we have
        # a fix for this issue, we delay raising such failures. See solve().
        if orig_reduced == sympy.false:
            self._inconsistencies.append(f"{orig_expr} is inconsistent!")
        free_symbols = expr.free_symbols
        assert free_symbols, f"Did not expect constraint with no free variables: {expr}"
        if len(free_symbols) > 1:
            # multivariate: record and move on
            self._multivariate_inequalities.add(expr)
        else:
            # univariate: can solve these immediately
            s = next(iter(free_symbols))
            # eliminate // and % (see documentation of `rewrite_with_congruences` above)
            expr = self.rewrite_with_congruences(s, expr)
            if expr == sympy.true:
                return True
            reduced = expr.subs(self._var_to_val)
            if reduced == sympy.false:
                self._inconsistencies.append(
                    f"{expr}, obtained by rewriting {orig_expr} with congruences, "
                    "is inconsistent!"
                )
            if isinstance(expr, sympy.Eq):
                # special status for symbols that have equalities (see `solve` below)
                self._symbols_with_equalities.add(s)
            self._univariate_inequalities[s].add(expr)
        return False

    def add_equality(self, source, expr):
        if expr.is_number:
            # specialization, right here
            self._static_results.add(f"{source.name()} == {expr}")
        else:
            # these will resolve to either specializations or dynamic equality constraints
            self._symbolic_equivalences.append((source, expr))

    def reduce_congruences(self):
        reduced_congruences = {}
        for s, congruences in self._congruences.items():
            remainder_modulus_pairs = []
            congruences_to_check = set()
            for congruence in congruences:
                base, divisor = congruence.args
                # We are given a congruence of the form base % divisor == 0 with a free variable s. So:
                # - we transform this into an equation of the form base = divisor * tmp;
                # - we solve this equation for s to get a linear solution with free variable tmp.
                tmp = sympy.Symbol("tmp", integer=True)
                symbol, solution = sympy.solve_linear(base - divisor * tmp, symbols=[s])
                # See https://docs.sympy.org/latest/modules/solvers/solvers.html#sympy.solvers.solvers.solve_linear
                # for how to interpret the results.
                if s == symbol:
                    # This means the solution is of the form s = modulus*tmp + remainder.
                    modulus, remainder = sympy.polys.polytools.div(solution, tmp)
                    if isinstance(modulus, sympy.Integer) and isinstance(remainder, sympy.Integer):
                        # Make sure 0 <= remainder <= modulus.
                        remainder = remainder % modulus
                        remainder_modulus_pairs.append((remainder, modulus))
                        continue
                # This means that we did not get a unique solution to the equation.
                # No problem, we will check it.
                congruences_to_check.add(congruence)
            # Finally we solve for a congruence s such that s = r_i mod m_i for each (r_i, m_i).
            # The solution will be a congruence of the form s = r mod m.
            # NOTE(avik): Since the given m_i may not be pairwise coprime, we can't just use CRT.
            if remainder_modulus_pairs:
                remainder, modulus = sympy.ntheory.modular.solve_congruence(*remainder_modulus_pairs)
                reduced_congruences[s] = {(s - remainder) % modulus}
                substitution = {s: modulus * sympy.Symbol("tmp", integer=True) + remainder}
                reduced_congruences[s].update(
                    congruence for congruence in congruences_to_check
                    if not sympy.checksol(congruence, substitution)
                )
            else:
                reduced_congruences[s] = congruences_to_check

        return reduced_congruences

    def raise_inconsistencies(self):
        if self._inconsistencies:
            msg = "\n".join(self._inconsistencies)
            self._inconsistencies.clear()
            raise ValueError(f"The following inconsistencies were found:\n{msg}")

    def _force_specialization(self, s):
        val = self._var_to_val[s]
        self._static_results.add(f"{self._dcp.symbol_to_source[s][0].name()} == {val}")
        self._substitutions[s] = val

    def specialize_divisor_symbols(self):
        for expr in self._multivariate_inequalities:
            for atom in expr.atoms(FloorDiv, Mod):
                _, divisor = atom.args
                for s in divisor.free_symbols:
                    self._force_specialization(s)

        multivariate_inequalities = self._multivariate_inequalities
        self._multivariate_inequalities = set()
        for expr in multivariate_inequalities:
            self.add(expr.subs(self._substitutions))
        self.raise_inconsistencies()
        self._univariate_inequalities = {
            s: exprs
            for s, exprs in self._univariate_inequalities.items()
            if s not in self._substitutions
        }
        self._congruences = {
            s: congruences
            for s, congruences in self._congruences.items()
            if s not in self._substitutions
        }

    def solve(self, disable_congruences=True, disable_equivalences=True):
        self.raise_inconsistencies()
        # as long as there are symbols with equalities, solve for them
        # NOTE(avik): this is guaranteed to terminate (#iterations <= #symbols)
        while(self._symbols_with_equalities):
            s = self._symbols_with_equalities.pop()
            exprs = self._univariate_inequalities.pop(s)
            solution = sympy.solvers.inequalities.reduce_inequalities(exprs, s)
            if isinstance(solution, sympy.And):
                solution = next((arg for arg in solution.args if isinstance(arg, sympy.Eq)), solution)
            assert isinstance(solution, sympy.Eq), f"Expected an equality constraint for {s}, got {solution}"
            symbol, val = solution.args
            assert symbol == s, f"Expected a constraint on {s} instead of on {symbol}"
            # because this is univariate, the solution is a specialization
            self._static_results.add(f"{self._dcp.symbol_to_source[s][0].name()} == {val}")
            # add this as a substitution to simplify other constraints
            self._substitutions[s] = val

            # simplify multivariate inequalities: some of them will now become univariate!
            multivariate_inequalities = self._multivariate_inequalities
            self._multivariate_inequalities = set()
            for expr in multivariate_inequalities:
                self.add(expr.subs(s, self._substitutions[s]))
            self.raise_inconsistencies()

        self.specialize_divisor_symbols()

        # solve linear congruences
        # NOTE(avik): We do not need to solve them for symbols that have already been specialized.
        reduced_congruences = self.reduce_congruences()
        for s, congruences in reduced_congruences.items():
            for congruence in congruences:
                # any congruence that cannot be checked becomes a dynamic constraint as well
                if s not in self._substitutions or not sympy.checksol(congruence, {s: self._substitutions[s]}):
                    if disable_congruences:
                        self._force_specialization(s)
                        self._univariate_inequalities.pop(s, None)
                    else:
                        self._dynamic_results.add(self._dcp.doprint(sympy.Eq(congruence, 0)))

        # remaining symbols have only pure inequalities (no equalities)
        for s, exprs in self._univariate_inequalities.items():
            try:
                solution = sympy.solvers.inequalities.reduce_inequalities(exprs, s)
                # because this is univariate, the solution is a dynamic (range) constraint
                if isinstance(solution, sympy.And):
                    for arg in solution.args:
                        self._dynamic_results.add(self._dcp.doprint(arg))
                else:
                    self._dynamic_results.add(self._dcp.doprint(solution))
            except NotImplementedError as e:
                log.warning("Failed to reduce inequalities: %s", e)
                for expr in exprs:
                    self._dynamic_results.add(self._dcp.doprint(expr))

        # simplify symbolic equivalences: some of them will now become specializations!
        symbolic_equivalences = self._symbolic_equivalences
        self._symbolic_equivalences = []
        for source, expr in symbolic_equivalences:
            if disable_equivalences and not isinstance(expr, sympy.Symbol):
                for s in expr.free_symbols:
                    self._force_specialization(s)
                    sexpr = self._dcp._print_Symbol(s)
                    self._dynamic_results = {r for r in self._dynamic_results if sexpr not in r}
            self.add_equality(source, expr.subs(self._substitutions))

        # remaining symbolic equivalences become dynamic equality constraints
        for source, expr in self._symbolic_equivalences:
            self._dynamic_results.add(f"{self._dcp.print_source(source)} == {self._dcp.doprint(expr)}")

    def forced_specializations(self):
        def debug_name(src):
            name = src.name()
            if self._dcp.source_name_to_debug_name:
                return f"{self._dcp.source_name_to_debug_name[name]} = {name}"
            else:
                return name

        return {
            debug_name(self._dcp.symbol_to_source[s][0]): val
            for s, val in self._substitutions.items()
            if s in self._marked_dynamic
        }

    def remove_redundant_dynamic_results(self):
        candidates_for_removal = []
        dynamic_results = set()
        for dc in self._dynamic_results:
            # Instead of 2 <= dynamic_dim(...) simply suggest dynamic_dim(...).
            # There is no change in behavior since 2 is the default lower bound.
            dc_ = re.sub(r"2 <= dynamic_dim(.+)", r"dynamic_dim\1", dc)
            if dc != dc_:
                candidates_for_removal.append(dc_)
            else:
                dynamic_results.add(dc_)
        for dc in candidates_for_removal:
            # remove dynamic_dim(t, 0) as a constraint when dynamic_dim(t, 0) also
            # appears as part of another constraint
            found = False
            for other_dc in dynamic_results:
                if dc in other_dc:
                    found = True
            if not found:
                dynamic_results.add(dc)
        self._dynamic_results = dynamic_results

    def prettify_results(
        self,
        original_signature: inspect.Signature,
        constraint_violation_error=None,
        forced_specializations=None,
    ):
        if self._dcp.source_name_to_debug_name:
            def transform(s):
                for k, v in self._dcp.source_name_to_debug_name.items():
                    s = s.replace(k, v)
                return s

            results = defaultdict(dict)

            def flip(op):
                if op == "<=":
                    return ">="
                if op == ">=":
                    return "<="
                if op == "<":
                    return ">"
                if op == ">":
                    return "<"
                assert op == "=="
                return op

            def relation_with_digit(expr, op, digit):
                if op == "<=":
                    results[expr]["max"] = digit
                elif op == "<":
                    results[expr]["max"] = digit - 1
                elif op == ">=":
                    results[expr]["min"] = digit
                elif op == ">":
                    results[expr]["min"] = digit + 1
                else:
                    assert op == "=="
                    results[expr]["eq"] = digit

            for s in self._static_results.union(self._dynamic_results):
                t = transform(s)
                if t == s:
                    continue
                left, op, right = t.split(" ")
                if op == "==" and left == right:
                    continue
                if right.isdigit():
                    relation_with_digit(left, op, int(right))
                elif left.isdigit():
                    relation_with_digit(right, flip(op), int(left))
                else:
                    assert op == "=="
                    results[left]["eq"] = right

            buf = ""
            debug_names = set()
            if forced_specializations:
                debug_names.update(k.split(" = ")[0] for k in forced_specializations.keys())
                buf += (
                    f"Specializations unexpectedly required ({', '.join(debug_names)})! "
                    "For more information, run with TORCH_LOGS=dynamic.\n"
                )
                for s, val in forced_specializations.items():
                    buf += f"  - {s} must be specialized to {val} because the guards generated for it are too complex.\n"

            dims = []
            others = []
            match = None
            if constraint_violation_error:
                match = re.search(r"Constraints violated \((.*)\)", constraint_violation_error.args[0])
            if match is not None:
                debug_names.update(match.expand(r'\1').split(', '))

            for k, c in results.items():
                if k not in debug_names:
                    continue
                if "eq" in c:
                    other = c["eq"]
                    if isinstance(other, int):
                        others.append(f"{k} = None  # {other}")
                    else:
                        others.append(f"{k} = {other}")
                else:
                    min_ = c.get("min", None)
                    if min_ == 2:
                        min_ = None
                    max_ = c.get("max", None)
                    if min_ is not None and max_ is not None:
                        dims.append(f"{k} = Dim('{k}', min={min_}, max={max_})")
                    elif min_ is not None:
                        dims.append(f"{k} = Dim('{k}', min={min_})")
                    elif max_ is not None:
                        dims.append(f"{k} = Dim('{k}', max={max_})")
                    else:
                        dims.append(f"{k} = Dim('{k}')")

            buf += "\nSuggested fixes:\n  "
            buf += "\n  ".join(dims + others)

            return buf

        # Note: Model inputs are wrapped as LocalSource in dynamo.
        # LocalSource.name() wraps the name with L[""]. We use regular
        # expression to do the replacement to avoid traversing up
        # the source hierarchy manually.
        def extract_and_rewrite_local(dc):
            match = re.search(r"L\['(.+?)'\]", dc)
            if match is None:
                return
            arg = match.expand(r'\1')
            dc = re.sub(r"L\['(.+?)'\]", r'\1', dc)
            return arg, dc

        def group(results, args_index):
            groups = defaultdict(list)
            for dc in results:
                local = extract_and_rewrite_local(dc)
                if local is None:
                    # This can happen, e.g., with `assume_constant_result`.
                    # In that case, we drop the constraint.
                    # TODO(avik) Maybe we should generate an assertion here?
                    continue
                arg, dc = local
                if arg in args_index:
                    groups[args_index[arg]].append(dc)
                else:
                    # This can happen, e.g., with decorators that change the signature.
                    # In that case, we drop the constraint. Seems hard to do better. :/
                    # TODO(avik) Maybe warn that `arg` in not in `signature`?
                    continue
            sorted_groups = []
            for idx, dcs in sorted(groups.items()):
                _, arg = idx
                sorted_groups.append((arg, sorted(dcs)))
            return sorted_groups

        signature = original_signature.replace(return_annotation=inspect.Signature.empty)
        args_index = {}
        for i, arg in enumerate(signature.parameters.keys()):
            args_index[arg] = (i, arg)

        def print_results(grouped, indent, result_fn):
            nonlocal buf

            space = False
            for arg, results in grouped:
                if space:
                    buf += "\n"
                else:
                    space = True
                buf += f"\n{indent}# {arg}:"
                for result in results:
                    buf += f"\n{indent}{result_fn(result)}"

        buf = ""
        if forced_specializations:
            buf += (
                "Some dynamic dimensions need to be specialized because "
                "the constraints inferred for them are too complex to specify.\n"
            )
            for s, val in forced_specializations.items():
                buf += f"  - {s}, which was marked dynamic, must be specialized to {val}.\n"
        indent = 4 * " "
        if self._static_results:
            grouped_static_results = group(self._static_results, args_index)
            buf += "\nThe following dimensions have been specialized and CANNOT be dynamic."
            buf += f"\n```\ndef specializations{str(signature)}:"
            print_results(
                grouped_static_results,
                indent,
                lambda result: f"assert {result}",
            )
            buf += "\n```\n"
        if self._dynamic_results:
            grouped_dynamic_results = group(self._dynamic_results, args_index)
            buf += "\nThe following dimensions CAN be dynamic."
            buf += "\nPlease use the following code to specify the constraints they must satisfy:"
            buf += f"\n```\ndef specify_constraints{str(signature)}:"
            buf += f"\n{indent}return ["
            print_results(
                grouped_dynamic_results,
                indent * 2,
                lambda result: f"{result},",
            )
            buf += f"\n{indent}]\n```\n"
        return buf



TLS = threading.local()


class ShapeEnv:
    # This is a wrapper over the actual __init__ function.
    #
    # Where to add a new constructor parameter to ShapeEnv?
    # =====================================================
    # This __init__ function should be used only for parameters related to event recording.
    # These are parameters that we don't wish to pass down the road to new ShapeEnv instances
    # created from replaying events.
    #
    # If you wish to add a parameter to the constructor of ShapeEnv, unrelated to event
    # recording, do so in the _init function.
    def __init__(
        self, *,
        should_record_events: Optional[bool] = None,
        tracked_fakes: Optional[List[Any]] = None,
        **kwargs
    ) -> None:
        self._init(**kwargs)

        # Disable event recording when replaying.
        kwargs["should_record_events"] = False

        from torch.fx.experimental.validator import translation_validation_enabled
        self._translation_validation_enabled = translation_validation_enabled()

        # If not specified, enable event recording if both:
        #   - Translation validation is on
        #   - Translation validation bisection is not disabled
        self.should_record_events = (
            should_record_events
            if should_record_events is not None
            else (
                self._translation_validation_enabled
                and not config.translation_validation_no_bisect
            )
        )

        # Enable event recording check if both:
        #   - It should record events
        #   - The recording check is enabled
        self.check_recorded_events = (
            self.should_record_events and config.check_shape_env_recorded_events
        )

        # This will make sure we only record the top-level function call.
        self.is_recording = not self.should_record_events
        # Keep track of the list of tracked fakes.
        self.tracked_fakes = tracked_fakes
        # List of events for reconstructing ShapeEnv at arbitrary points in time.
        self.events: List[ShapeEnvEvent] = (
            [ShapeEnvEvent(ShapeEnv, kwargs=kwargs)] if self.should_record_events else []
        )

    def _init(
        self, *,
        allow_scalar_outputs=True,
        allow_dynamic_output_shape_ops=True,
        # NB: These are legacy configuration that help us make good choices
        # when the constraint/dynamic dims are not explicitly passed to us.
        # Ideally we will fix all call sites to be explicit and not have
        # implicit choices, but this apparently was pretty involved.
        assume_static_by_default=False,
        # Note - On 0/1 specialization
        #
        # The following options affect decisions we make about eager
        # specialization.  Disabling them will increase trace time (as we do
        # more symbolic reasoning) and can also harm the quality of generated
        # code (because inductor may not be able to specialize for bounds
        # being equal--although if we later respecialize because of a guard,
        # your code may be just as good as it was before.)
        #
        # When True, eagerly specialize input sizes which have 0/1.
        specialize_zero_one=True,
        # When True, assume input sizes which have the same size are
        # symbolically equal.
        duck_shape=True,
        # For debugging
        co_fields=None,
    ):
        # Not directly used by ShapeEnv; indirectly used by FakeTensor
        self.allow_scalar_outputs = allow_scalar_outputs
        self.allow_dynamic_output_shape_ops = allow_dynamic_output_shape_ops
        self.guards: List[ShapeGuard] = []
        # Maps symbolic ints to their original concrete values
        # Currently populated from tensors
        self.var_to_val: Dict[sympy.Symbol, sympy.Integer] = {}
        # Maps symbolic ints to their min/max range.  These ranges
        # are conservative: the int MUST fall in the range, but the
        # range may contain ints which may not actually appear in
        # practice
        self.var_to_range: Dict[sympy.Symbol, ValueRanges] = {}
        self.source_name_to_debug_name: Dict[str, str] = {}
        # Maps symbolic ints to their min/max range for runtime checks.
        # This is because we assume a graph generated with N=2 is general enough
        # for N < 2. Therefore, it will be too strict to assert N=2 at runtime.
        self.runtime_var_to_range: Dict[sympy.Symbol, ValueRanges] = {}
        self.var_to_sources: Dict[sympy.Symbol, List[Source]] = {}
        self.var_to_stack: Dict[sympy.Symbol, CapturedTraceback] = {}
        # Maps symbolic ints to the guards that refine their lower/upper
        # bound. If one of them is None, it means that there are no guards
        # that refine that respective bound.
        self.var_to_guards: Dict[sympy.Symbol, Tuple[Optional[ShapeGuard], Optional[ShapeGuard]]] = {}
        # Maps from sympy ints to expressions representing them
        # Populated from equality guards (i.e. a.shape[0] == b.shape[0])
        self.replacements: Dict[sympy.Symbol, sympy.Expr] = {}  #
        # Set holds a % b expressions that evaluate to 0.
        self.divisible: Set[sympy.Expr] = set()
        # Duck-shaping says that if two input tensors have the same size,
        # they get assigned the same symbolic variable
        self.val_to_var: Dict[int, sympy.Expr] = {}
        if specialize_zero_one:
            self.val_to_var = {0: sympy.Integer(0), 1: sympy.Integer(1)}
        self.unbacked_symfloat_counter = itertools.count()
        self.unbacked_symint_counter = itertools.count()
        # Similar to guards, but these MUST evaluate to true and can
        # only be evaluated at runtime midway through (i.e., they always
        # involve unbacked symints)
        #
        # For efficiency reasons, we index in the following way.  Suppose you have
        # a runtime assert i0 + i1 <= s1.  We pick the most recently allocated
        # symbol in the source expression and add the assert to the list for
        # that symbol e.g., {i1: [i0 + i1 <= s1]}.
        #
        # We access the runtime asserts in two situations:
        #
        #   - When we are guarding on an expression, we will attempt to
        #     statically evaluate it, in case the unbacked SymInts can
        #     simplify away.  If we have a runtime assert, we may be able
        #     to discharge the guard entirely.  We only need to attempt
        #     runtime asserts that mention freevars of the expression in
        #     question.
        #
        #   - When we are performing codegen (in Inductor for eager, or
        #     when finalizing the export FX graph), we need to know what
        #     extra runtime asserts to insert.  Whenever an unbacked
        #     SymInt comes into scope, all runtime asserts involving it
        #     become eligible for insertion (so long as all of their other
        #     free unbacked symbols are also in scope).  We technically
        #     can handle any choice of key by kicking inexpressible asserts
        #     to the next unbacked symbol to wait on, but if we choose the
        #     latest key, an assert will only show up at the moment when
        #     we can actually codegen it.
        self.deferred_runtime_asserts: Dict[sympy.Symbol, List[RuntimeAssert]] = {}
        # This exists so we can efficiently invalidate the cache (it's used as
        # part of the cache key); otherwise we'd have to iterate through
        # deferred_runtime_asserts to compute its length
        self.num_deferred_runtime_asserts = 0
        self.assume_static_by_default = assume_static_by_default
        self.specialize_zero_one = specialize_zero_one
        self.duck_shape = duck_shape
        self.log = log
        self.log.info("create_env")
        self.frozen = False
        self.dim_constraints: Optional[DimConstraints] = None
        self.counter = collections.Counter()
        # A selection of important fields on co_field; solely used for
        # signpost_event
        self.co_fields = co_fields if co_fields else {}

        # Version counter used to invalidate cached values
        self._prev_cache_key = self._get_key()
        self._version_counter = 0

        # Cache for FX nodes.
        # Maps an already built node a tuple of:
        #   1. node's target
        #   2. list of arguments
        # This drastically reduces the size of the FX graph, avoiding
        # duplicated nodes.
        self.fx_node_cache: Dict[Tuple[Callable, Tuple[Any, ...]], torch.fx.Node] = {}
        self.source_to_symbol: Dict[str, sympy.Symbol] = {}

        from torch.fx.experimental.validator import translation_validation_enabled
        self._translation_validation_enabled = translation_validation_enabled()

        if self._translation_validation_enabled:
            from torch.fx.experimental.validator import TranslationValidator

            self.validator = TranslationValidator()
            self.graph = torch.fx.Graph()
            # Create an output graph and start inserting before that.
            # This is needed when 'deepcopy'-ing this object.
            self.graph.inserting_before(self.graph.output(None))

            # Mapping of each node name to the node itself.
            #
            # This is useful for matching an FX node from a recorded ShapeEnv.graph
            # to the FX node of the ShapeEnv we are running the event on.
            #
            # Whenever you add a node to self.graph, you must add a mapping to this
            # variable. Otherwise, the built FX graph on the replayed ShapeEnv will
            # not be valid.
            self.name_to_node: Dict[str, torch.fx.Node] = {}

    def check_equal(self, other: "ShapeEnv") -> None:
        # ShapeEnv fields that are not relevant for the outcome of
        # ShapeEnv.produce_guards call:
        #   - Debugging variables
        #   - Translation validation related variables
        #   - Events recording related variables
        non_state_variable_names = (
            "counter",
            "log",
            "var_to_stack",
            "fx_node_cache",
            "graph",
            "validator",
            "check_recorded_events",
            "should_record_events",
            "is_recording",
            "tracked_fakes",
            "events",
            "source_name_to_debug_name",
            "_prev_cache_key",
            "_version_counter",
        )

        # Mapping of the value of each to-be-compared field into the values that
        # should actually be compared.
        #
        # You should modify this if, for example, the field that holds state and
        # debugging information. e.g. ShapeGuard holds the actual guard (sympy.Expr)
        # and the stack when it was added to the set of guards. In order to compare
        # it, we throw away the stack information.
        def map_value(key: str, value: Any) -> Any:
            if key in ("unbacked_symfloat_counter", "unbacked_symint_counter"):
                from copy import copy

                # For itertools.count(), we compare the next integer returned
                # by the count iterators. Not that we need to copy the iterator
                # first. Otherwise we are mutating the object.
                return next(copy(value))
            elif key == "guards":
                # Transform the list of ShapeGuard into a list of expressions.
                return [g.expr for g in value]
            elif key == "var_to_guards":
                # Transform the tuple of optional ShapeGuards of each entry into
                # a tuple of optional expressions.
                return {
                    s: (
                        lb.expr if lb is not None else None,
                        ub.expr if ub is not None else None,
                    )
                    for s, (lb, ub) in value.items()
                }
            elif key == "deferred_runtime_asserts":
                # Transform the list of RuntimeAsserts into a list of expressions.
                return {s: [ra.expr for ra in ras] for s, ras in value.items()}
            elif key == "name_to_node":
                # Compare just the set of keys is the same.
                return set(value.keys())
            return value

        shape_env_check_state_equal(self, other, non_state_variable_names, map_value)

    def snapshot_tracked_fakes(self) -> Optional[List[Any]]:
        if self.tracked_fakes is None:
            return None

        from torch._dynamo.variables.builder import TrackedFake

        def maybe_transform_fake(fake: TrackedFake):
            inner_fake = fake.fake \
                if isinstance(fake.fake, torch.SymInt) \
                else FakeTensorMeta.from_fake(fake.fake)
            # Even though TrackedFake accepts either a Union[SymInt, FakeTensor], here we give it a
            # FakeTensorMeta for two reasons:
            #   1. this is all the information we need when recording ShapeEnvEvents.
            #   2. it works even if each TrackedFake changes its metadata.
            return TrackedFake(inner_fake, fake.source, fake.policy)  # type: ignore[arg-type]

        return [maybe_transform_fake(fake) for fake in self.tracked_fakes]

    def inc_tracked_fakes_length(self) -> None:
        self.tracked_fakes_length += 1

    def set_tracked_fakes_length(self, i: int) -> None:
        self.tracked_fakes_length = i

    def last_event_index(self) -> int:
        return len(self.events) - 1

    @contextmanager
    def recording(self):
        self.is_recording = True
        try:
            yield
        finally:
            self.is_recording = False

    @record_shapeenv_event()
    def freeze(self):
        self.frozen = True

    def _create_symbol_for_source(self, source: Source) -> Optional[sympy.Symbol]:
        if not self._translation_validation_enabled:
            return None
        srcname = source.name()
        if source not in self.source_to_symbol:
            self.source_to_symbol[srcname] = sympy.Symbol(srcname, integer=True)
        return self.source_to_symbol[srcname]

    def _add_z3var(self, symbol: sympy.Symbol, type: Type) -> None:
        if self._translation_validation_enabled:
            self.validator.add_var(symbol, type)

    def _add_target_expr(self, expr) -> None:
        if self._translation_validation_enabled:
            self.validator.add_target_expr(expr)

    def _add_assertion(self, expr) -> None:
        if self._translation_validation_enabled:
            self.validator.add_assertion(expr)

    def _check_translation_validate(self) -> None:
        if self._translation_validation_enabled:
            self.validator.validate()

    @record_shapeenv_event()
    def create_fx_call_function(
            self,
            op: Callable,
            args: Tuple,
    ) -> Tuple[Optional[torch.fx.Node], bool]:
        # Cache this tuple in order to avoid duplicated nodes.
        node_key = (op, args)
        # Flags whether the returned node was cached or not.
        fresh = False

        if self._translation_validation_enabled and node_key not in self.fx_node_cache:
            from torch.fx.experimental.validator import z3op

            # Presence of None in the arguments implies that we should ignore this operation.
            if any(a is None for a in args):
                # We check if we are not mixing SymNode that should not be ignored
                # (fx_node is not None) with those that should (fx_node is None).
                assert all(not isinstance(a, torch.fx.Node) for a in args)
                return None, fresh

            fresh = True
            lifted_op = z3op(op, self.validator)

            # If translation validation is enabled, all arguments must have its
            # own FX node.
            assert all(a is not None for a in args), f"missing arg in FX graph ({op.__name__}): {args}"
            node = self.fx_node_cache[node_key] = self.graph.call_function(lifted_op, args)
            self.name_to_node[node.name] = node

        return self.fx_node_cache.get(node_key, None), fresh

    def create_fx_placeholder_and_z3var(
            self,
            symbol: sympy.Symbol,
            type: Type,
    ) -> Optional[torch.fx.Node]:
        if not self._translation_validation_enabled:
            return None

        node_key = (self.graph.placeholder, (symbol,))

        # Check if we haven't added this symbol already.
        # If so, skip the placeholder creation, as it
        # generates invalid Python code.
        if node_key not in self.fx_node_cache:
            # Add a Z3 variable according to 'type'.
            self._add_z3var(symbol, type)
            # Create the FX placeholder out of a mangled name.
            mangled_name = re.sub(r'[^a-zA-Z0-9]', '_', re.sub(r'[()]', '', symbol.name))
            node = self.fx_node_cache[node_key] = self.graph.placeholder(mangled_name)
            self.name_to_node[node.name] = node
            # Attach the 'symbol' to the placeholder so that we can retrieve
            # the Z3 variable later.
            node.meta["symbol"] = symbol

        return self.fx_node_cache[node_key]

    def remove_fx_node(self, node: Optional[torch.fx.Node]) -> None:
        if self._translation_validation_enabled and node is not None:
            self.name_to_node.pop(node.name)
            self.graph.erase_node(node)

    def add_fx_node_metadata(self, node: torch.fx.Node) -> None:
        from torch._dynamo.utils import get_current_node

        if self.should_record_events:
            node.meta[SHAPEENV_EVENT_KEY] = self.last_event_index()
            node.meta[CURRENT_NODE_KEY] = get_current_node()

    def _suppress_guards_tls(self):
        return getattr(TLS, "suppress_guards", False)

    @record_shapeenv_event()
    def suppress_guards_enter(self):
        TLS.suppress_guards = True

    @record_shapeenv_event()
    def suppress_guards_exit(self):
        TLS.suppress_guards = False

    @contextmanager
    def suppress_guards(self):
        self.suppress_guards_enter()
        try:
            yield
        finally:
            self.suppress_guards_exit()

    def _get_key(self):
        """
        Defines the current "state" of the guards we've accumulated in this ShapeEnv.
        Determines when we need to invalidate our cache
        """
        return (len(self.replacements), len(self.divisible), self.num_deferred_runtime_asserts)

    def _update_version_counter(self):
        # The shape environment is queried orders of magnitude more often than
        # it is changed, so we summarise the cache key into a linearly
        # increasing version counter which is cheaper to check in _lru_cache

        # Only update version counter if the state actually changed
        cur_key = self._get_key()
        if self._prev_cache_key != cur_key:
            self._prev_cache_key = cur_key
            self._version_counter += 1

    def _produce_dyn_sizes(self,
                           ex_size: Sequence[int],
                           source: Source,
                           policy: CreateSymbolicPolicy
                           ) -> List[sympy.Expr]:
        return self._produce_dyn_sizes_from_int_tuple(tuple(ex.size()), source, policy)

    def _produce_dyn_sizes_from_int_tuple(self,
                                          tensor_size: Tuple[int],
                                          source: Source,
                                          policy: CreateSymbolicPolicy,
                                          ) -> List[sympy.Expr]:
        assert all(not is_symbolic(val) for val in tensor_size), f"Expect size to be a plain tuple of ints but got {tensor_size}"
        from torch._dynamo.source import TensorPropertySource, TensorProperty
        assert isinstance(policy, FreshCreateSymbolicPolicy)
        dynamic_dims = policy.dynamic_sizes
        constraint_dims = policy.constraint_sizes
        size = []
        for i, val in enumerate(tensor_size):
            size.append(self.create_symbol(
                val, TensorPropertySource(source, TensorProperty.SIZE, i), dynamic_dims[i], constraint_dims[i]
            ))
        return size

    def create_symbolic_sizes_strides_storage_offset(
        self,
        ex: torch.Tensor,
        source: Source,
        *,
        policy: Optional[CreateSymbolicPolicy] = None,
    ):
        """
        Returns a list of symbolic sizes and strides for the given tensor.
        We try our best to express stride in terms of the sizes, so as to not
        introduce new symbolic variables.
        """

        # Dynamo may want to wrap FakeTensors with SymInt sizes up e.g. make_fx(opt_f(), tracing_mode="symbolic").
        # We create symbols in shape_env using the backed hints behind SymInt.

        # Case 1: when SymInt is backed, dynamo can proceed with FakeTensors that have concrete shape.
        # produce_guards will trigger specializations on the outer stuff

        # Case 2: when the SymInt is unbacked, we will throw an data dependent error in require_hint().
        #
        # It's probably good for now but it's important to note that this approach has implications for
        # the original shape_env when checking guards in different order.

        # Example:
        # ---------
        # Consider a function "opt_f" as shown below:

        # @torch.compile()
        # def opt_f(x: bool, y: Tensor):
        #   if x == True:
        #     return y + torch.randn([4])
        #   else:
        #     return y
        # Depending on the sequence of calls, we might install two different sets of guards:

        # 1. opt_f(False, y):
        #    - "x == False" (always works for any size y)

        # 2. opt_f(True, y):
        #    - Triggers recompilation and results in guards like:
        #      - "x == True and y.size(0) == 4"
        #      - (or "y.size(0) == 4 and x == True")

        # The order of checking the guards matters. In this specific example:
        # If True branch guard check precedes False branch and for True branch, y.size(0) check precedes x == True,
        # we may have an unnessary shape speciliazation for y.
        def maybe_specialize_sym_int_with_hint(maybe_sym) -> int:
            assert isinstance(maybe_sym, (int, torch.SymInt))
            if is_symbolic(maybe_sym):
                assert maybe_sym.node.shape_env is not self, \
                    "expect the symbol is created from an shape env other than current one."
                return maybe_sym.node.require_hint()
            return maybe_sym

        ex_size = tuple(maybe_specialize_sym_int_with_hint(sz) for sz in ex.size())
        ex_stride = tuple(maybe_specialize_sym_int_with_hint(sd) for sd in ex.stride())
        ex_storage_offset = maybe_specialize_sym_int_with_hint(ex.storage_offset())

        return self._create_symbolic_sizes_strides_storage_offset(
            ex_size,
            ex_stride,
            ex_storage_offset,
            [_is_dim_dynamic(ex, i) for i in range(ex.dim())],
            source,
            policy=policy,
        )

    @record_shapeenv_event()
    def _create_symbolic_sizes_strides_storage_offset(
        self,
        ex_size: Sequence[int],
        ex_stride: Sequence[int],
        ex_storage_offset: int,
        is_dim_dynamic: Sequence[bool],
        source: Source,
        *,
        policy: Optional[CreateSymbolicPolicy] = None,
    ):
        dim = len(ex_size)

        # Reimplement the legacy behavior
        if policy is None:
            constraint_dims = [None] * dim
            dynamic_dims = []
            for i in range(dim):
                # NB: This is encapsulation breaking!  Legacy behavior was
                # bad.
                if is_dim_dynamic[i]:
                    r = DimDynamic.DYNAMIC
                elif self.assume_static_by_default:
                    r = DimDynamic.STATIC
                else:
                    r = DimDynamic.DUCK
                dynamic_dims.append(r)
            dynamic_dims = [DimDynamic.DUCK] * dim
            policy = FreshCreateSymbolicPolicy(dynamic_sizes=dynamic_dims, constraint_sizes=constraint_dims)

        assert isinstance(policy, FreshCreateSymbolicPolicy)
        constraint_dims = policy.constraint_sizes
        dynamic_dims = policy.dynamic_sizes

        # TODO: make this configurable from outside policy; we made a policy
        # decision here where if all sizes are static, we are going to
        # specialize all of the inner strides/offset too. We don't have to
        # do this.
        # TODO: This should be DYNAMIC, using DUCK for BC
        dynamic_strides = DimDynamic.STATIC if all(r == DimDynamic.STATIC for r in dynamic_dims) else DimDynamic.DUCK

        assert len(dynamic_dims) == dim, f"{len(dynamic_dims)} != {dim}"
        assert len(constraint_dims) == dim

        from torch._dynamo.source import TensorPropertySource, TensorProperty
        size: List[sympy.Expr] = self._produce_dyn_sizes_from_int_tuple(ex_size, source, policy)
        stride: List[Optional[sympy.Expr]] = [None] * len(size)
        for i, val in enumerate(ex_stride):
            if val in (0, 1):
                stride[i] = sympy.Integer(val)
        while any(x is None for x in stride):
            candidates = {
                ex_size[i] * ex_stride[i]: size[i] * stride[i]
                for i in range(len(size))
                if stride[i] is not None and ex_stride[i] >= 0
            }
            # iterate over unbound strides in sorted order
            val_list = sorted(
                [(ex_stride[i], i) for i in range(len(stride)) if stride[i] is None],
                key=lambda tup: (
                    # Order singletons by their coefficients.
                    # 1 here to order singletons after non-singletons.
                    (1, tup[0].node.singleton_coeff(), tup[1]) if is_singleton(tup[0])
                    else (0, *tup)
                )
            )
            for _, i in val_list:
                if stride[i] is None and ex_stride[i] in candidates:
                    stride[i] = candidates[ex_stride[i]]
                    candidates[ex_size[i] * ex_stride[i]] = size[i] * stride[i]

            if any(x is None for x in stride):
                # bind the smallest unbound stride to a new variable
                val, i = min(
                    [
                        (ex_stride[i], i)
                        for i in range(len(stride))
                        if stride[i] is None
                    ]
                )
                stride[i] = self.create_symbol(
                    val,
                    TensorPropertySource(source, TensorProperty.STRIDE, i),
                    dynamic_dim=dynamic_strides,
                    constraint_dim=None,
                )
        assert all(x is not None for x in stride)

        sym_sizes = [
            self.create_symintnode(sym, hint=hint, source=TensorPropertySource(source, TensorProperty.SIZE, i))
            for i, (sym, hint) in enumerate(zip(size, ex_size))
        ]
        sym_stride = []
        for i, stride_expr in enumerate(stride):
            # NB: Don't duck size the stride; instead use the expression
            # we computed
            assert stride_expr is not None
            sym_stride.append(self.create_symintnode(
                stride_expr, hint=ex_stride[i], source=TensorPropertySource(source, TensorProperty.STRIDE, i)
            ))
        sym_storage_offset = self.create_symintnode(self.create_symbol(
            ex_storage_offset,
            TensorPropertySource(source, TensorProperty.STORAGE_OFFSET),
            dynamic_dim=DimDynamic.DYNAMIC,
            constraint_dim=None,
        ), hint=ex_storage_offset, source=TensorPropertySource(source, TensorProperty.STORAGE_OFFSET))
        return tuple(sym_sizes), tuple(sym_stride), sym_storage_offset

    # If you know what the current hint value of the SymInt to be created
    # is, pass it into hint.  Otherwise, pass None and we will make our best
    # guess
    @record_shapeenv_event()
    def create_symintnode(
            self,
            sym: "sympy.Expr",
            *,
            hint: Optional[int],
            source: Optional[Source] = None,
    ):
        if self._translation_validation_enabled and source is not None:
            # Create a new symbol for this source.
            symbol = self._create_symbol_for_source(source)
            assert symbol is not None

            # Create a new FX placeholder and Z3 variable for 'symbol'.
            fx_node = self.create_fx_placeholder_and_z3var(symbol, int)

            # Add an equality assertion for the newly created symbol and 'sym'.
            self._add_assertion(sympy.Eq(symbol, sym))
        else:
            fx_node = None

        if isinstance(sym, sympy.Integer):
            if hint is not None:
                assert int(sym) == hint
            return int(sym)
        return SymInt(SymNode(sym, self, int, hint, fx_node=fx_node))

    @record_shapeenv_event()
    def create_unspecified_symint_and_symbol(self, value, source, dynamic_dim):
        return self.create_symintnode(
            self.create_unspecified_symbol(
                value,
                source=source,
                dynamic_dim=dynamic_dim,
            ),
            hint=value,
            source=source,
        )

    def create_symboolnode(self, sym: "sympy.Expr"):
        # This function is only being used in serialization, so we do not track it
        # for validation.
        return SymBool(SymNode(sym, self, bool, None))

    @record_shapeenv_event()
    def create_unbacked_symfloat(self):
        symbol: sympy.Symbol = sympy.Symbol(f"f{next(self.unbacked_symfloat_counter)}")
        self.counter["create_unbacked_symbol"] += 1
        self.var_to_stack[symbol] = CapturedTraceback.extract(skip=1)
        self.var_to_range[symbol] = ValueRanges.unknown()

        # Create a new FX placeholder and Z3 variable for 'symbol'.
        fx_node = self.create_fx_placeholder_and_z3var(symbol, float)

        return SymFloat(SymNode(symbol, self, float, None, fx_node=fx_node))

    @record_shapeenv_event()
    def create_unbacked_symint(self):
        symbol: sympy.Symbol = sympy.Symbol(f"i{next(self.unbacked_symint_counter)}", integer=True)
        self.counter["create_unbacked_symbol"] += 1
        self.var_to_stack[symbol] = CapturedTraceback.extract(skip=1)
        vr = self.var_to_range[symbol] = self._default_unspecified_value_range()

        # Create a new FX placeholder and Z3 variable for 'symbol'.
        fx_node = self.create_fx_placeholder_and_z3var(symbol, int)

        fsummary, user_tb, maybe_user_loc = self._get_stack_summary()
        log.info("create_unbacked_symbol %s [%s, %s]%s (%s)", symbol, vr.lower, vr.upper, maybe_user_loc, format_frame(fsummary))

        return SymInt(SymNode(symbol, self, int, None, fx_node=fx_node))

    def is_unbacked_symint(self, symbol: sympy.Symbol) -> bool:
        # NB: keep synced with free_unbacked_symbols
        return str(symbol).startswith("i")

    @record_shapeenv_event()
    def create_unbacked_symbool(self):
        symbol: sympy.Symbol = sympy.Symbol(f"i{next(self.unbacked_symint_counter)}", integer=True)
        self.counter["create_unbacked_symbol"] += 1
        self.var_to_stack[symbol] = CapturedTraceback.extract(skip=1)
        self.var_to_range[symbol] = ValueRanges(0, 1)

        # Create a new FX placeholder and Z3 variable for 'symbol'.
        fx_node = self.create_fx_placeholder_and_z3var(symbol, bool)

        return SymBool(SymNode(sympy.Eq(symbol, 1), self, bool, None, fx_node=fx_node))

    @record_shapeenv_event()
    def create_unspecified_symbol(
        self,
        val: Union[int, SymInt],
        source: Source,
        dynamic_dim: DimDynamic = DimDynamic.DUCK,
        constraint_dim: DimConstraint = None,  # NB: includes None
    ) -> "sympy.Expr":
        # 'positive' is None for unspecified symbols, since we can't
        # assume that it will be neither positive nor negative.

        # We don't want to specialize zero one val for unspecified symbol
        # so that we can always get a new symbol despite val.
        return self.create_symbol(val, source, dynamic_dim, constraint_dim, positive=None, do_not_specialize_zero_one=True)

    @record_shapeenv_event()
    def create_symbol(
        self,
        val: int,
        source: Source,
        dynamic_dim: DimDynamic = DimDynamic.DUCK,
        constraint_dim: DimConstraint = None,  # NB: includes None
        positive: Optional[bool] = True,
        do_not_specialize_zero_one: bool = False,
    ) -> "sympy.Expr":
        if do_not_specialize_zero_one:
            specialize_zero_one = False
        else:
            specialize_zero_one = self.specialize_zero_one

        assert isinstance(source, Source), f"{type(source)} {source}"
        assert not (positive and val < 0), f"positive set for negative value: {val}"
        # It's always sound to allocate a symbol as DYNAMIC.  If the user
        # constrained the symbol, force the policy to DYNAMIC, because our
        # constraint code will do weird stuff if, e.g., it's duck shaped
        if constraint_dim is not None:
            dynamic_dim = DimDynamic.DYNAMIC

        if dynamic_dim is DimDynamic.STATIC:
            # We don't expect to ever reach here even the user specifies
            # dynamic=False, because automatic_dynamic skipped for
            # nested tensors.
            return sympy.Integer(val)

        elif dynamic_dim is DimDynamic.DUCK:
            # duck_shape can be used to globally turn off duck shaping, even
            # if it was requested
            duck = self.duck_shape
        elif dynamic_dim is DimDynamic.DYNAMIC:
            duck = False
        else:
            raise AssertionError(f"unhandled dynamic_dim {dynamic_dim}")

        if val in (0, 1) and specialize_zero_one:
            r = self.val_to_var[val]
        elif not duck or val not in self.val_to_var:
            # If we're not duck shaping, we always create a new symbol
            # Even if we're duck shaping, if we haven't seen this particular
            # value before, we also create a new symbol
            sympy_expr = sympy.Symbol(f"s{len(self.var_to_val)}", positive=positive, integer=True)
            # We always associate vars to vals
            if isinstance(val, int):
                self.var_to_val[sympy_expr] = sympy.Integer(val)
            else:
                # Only used for jagged layout nested tensors
                self.var_to_val[sympy_expr] = SingletonInt(val.node.singleton_int(), coeff=val.node.singleton_coeff())

            # Do the appending later, because we always want to populate this
            self.var_to_sources[sympy_expr] = []
            # Create a Z3 variable for the new symbol.
            self._add_z3var(sympy_expr, int)

            if duck:
                # Make sure to reuse this symbol for subsequent duck shaping
                self.val_to_var[val] = sympy_expr

            if isinstance(val, int):
                if positive:
                    # Add assertions for the newly created symbols
                    self._add_assertion(sympy_expr > 1)

                    # Apply default range, which assumes not zero-one
                    self.var_to_range[sympy_expr] = self._default_value_range()
                else:
                    self.var_to_range[sympy_expr] = self._default_unspecified_value_range()

                # Small performance optimization: if we have a min-max constraint,
                # we can proactively narrow to that range
                if isinstance(constraint_dim, StrictMinMaxConstraint):
                    assert not duck
                    self.var_to_range[sympy_expr] &= constraint_dim.vr

                vr = self.var_to_range[sympy_expr]

                if val not in vr:
                    raise ConstraintViolationError(f"{val} not in range [{vr.lower}, {vr.upper}]")

                # Initialize default runtime range to match compile time range,
                # for backed SymInts (this is allowed to diverge for unbacked)
                self.runtime_var_to_range[sympy_expr] = vr

                range_str = f"[{vr.lower}, {vr.upper}]"
            else:
                # Skip var_range logic for SingletonInt
                # Only used for jagged layout nested tensors
                range_str = ""

            r = sympy_expr
            self.log.info("create_symbol %s = %s for %s %s", sympy_expr, val, source.name(), range_str)
            self.counter["create_symbol"] += 1
        else:
            # This implements duck-shaping: input sizes that match are assigned
            # the same symint
            r = self.val_to_var[val]
            self.log.debug("create_symbol %s duck sized %s", r, source.name())

        if isinstance(r, sympy.Symbol):
            self.var_to_sources[r].append(source)

        return r

    def debug_name(self, source):
        src_name = source.name()
        return self.source_name_to_debug_name.get(src_name, src_name)

    def render_range_for_constraint_violation(self, source, c):
        if isinstance(c, StrictMinMaxConstraint):
            lower, upper = c.vr.lower, c.vr.upper
            default = self._default_value_range()
            if lower <= default.lower:
                lower = None
            if upper >= default.upper:
                upper = None
            c_render = f"{self.debug_name(source)} = {source.name()} in the specified range"
            if lower is not None and upper is not None:
                c_render += f" {lower} <= {self.debug_name(source)} <= {upper}"
            elif lower is None and upper is not None:
                c_render += f" {self.debug_name(source)} <= {upper}"
            elif lower is not None and upper is None:
                c_render += f" {lower} <= {self.debug_name(source)}"
            return c_render
        return c.render(source)

    # Generates a list of guards strings which, when evaluated in a context that
    # defines tensors for all the sources, returns True or False depending
    # on if the guards in the list evaluated to True or not.  Primarily used by Dynamo,
    # but this is also helpful for manual testing of guards (see
    # evaluate_guards_for_args)
    #
    # For convenience in testing, a source is allowed to be a str,
    # in which case we will assume it is a LocalSource
    #
    # simplified lets you omit duck sizing, equality and 0/1 guards.
    # This is useful for testing when you don't care about the boilerplate
    # guards, and it may be helpful for user output too (be careful though;
    # some equality guards are nontrivial!  It would be nice to get simplified
    # output to print them too).  It's private because it's not
    # intended for normal use
    def produce_guards(
        self,
        placeholders,
        sources,
        source_ref=lambda n: n.name(),
        *,
        # An input is either a SymInt (in which case you directly have
        # DimConstraint) or a Tensor (in which case you have a
        # DimList[DimConstraint]).  Whenever Optional is accepted, that
        # just means there are no constraints
        input_policies=None,
        equalities_inputs: Optional[Set[Tuple[Source, Source]]] = None,
        _simplified=False,
        # Indicates if we should produce guards for known static values.
        ignore_static=True,
    ) -> List[str]:
        self.log.info("produce_guards")

        # Check if we get to the same ShapeEnv state by replaying the recorded events.
        # This will create a new ShapeEnv instance, and call all recorded function
        # calls on this new instance. Finally, it will check whether this new instance
        # has equal state.
        #
        # It's important that we do it in the begining of this function, since it modifies
        # self.dim_constraints through its execution. Changes that happen in this method
        # aren't interesting, since this is the function call we wish to reproduce at the
        # end. If we wish to simply reproduce ShapeEnv instances even after this call,
        # this method should also be recorded.
        if self.check_recorded_events:
            shape_env = replay_shape_env_events(self.events)
            self.check_equal(shape_env)

        assert len(placeholders) == len(sources)
        Tensorlike = (torch.Tensor, FakeTensorMeta)

        # Expand optional inputs, or verify invariants are upheld
        if input_policies is None:
            # TODO: does this work?
            input_policies = [
                [None] * t.dim() if isinstance(t, Tensorlike) else None for t in placeholders
            ]
        else:
            assert len(input_policies) == len(placeholders)
            for i, (t, policy) in enumerate(zip(placeholders, input_policies)):
                if isinstance(t, Tensorlike):
                    if policy is None:
                        # TODO: does this work?
                        policy_inputs[i] = [None] * t.dim()
                else:
                    assert isinstance(t, (SymInt, int))
                    assert not isinstance(policy, list)

        # It took a lot of sweat to figure out the algorithm here.  Let's
        # explain how it works.
        #
        # The ShapeEnv lifecycle looks something like this:
        #
        # - For each input, you either generate a fresh Sympy symbol (s0) to
        #   represent its value (a binding site), or you reuse some
        #   preexisting symbol or expression, skipping the symbol allocation
        #   (e.g., duck sizing to a preexisting symbol, or expressing a
        #   stride as a multiplication of a separate stride and size.)
        #   Naively, you might expect to bind a fresh Sympy symbol for
        #   every input, but this is fairly wasteful as most of these
        #   symbols immediately simplify away, and if you don't eagerly
        #   specialize, e.g., 0/1 symbols, you end up with very complicated
        #   expressions that are not optimizable in practice.
        #
        # - You perform some compute on these symbols, occasionally
        #   introducing guards on boolean expressions on these symbols.
        #   In particular, whenever we guard on equality (_maybe_guard_eq),
        #   we can simplify shapes; e.g., when s0 == s1 * 2, we can now
        #   replace all occurrences of s0 with s1 * 2.  Sometimes, a
        #   boolean expression evaluation doesn't introduce a guard, as
        #   the guard is already entailed by the simplifications we have
        #   applied.
        #
        # - In the end, you have a bunch of replacements (saying how to
        #   simplify shapes) and a bunch of guards (all the equality guards
        #   are trivial, because they're covered by the replacements).
        #
        # From the ShapeEnv, we must generate a Python expression that, when
        # evaluated on a set of inputs, tells us whether or not these boolean
        # expressions would have evaluated in the same way.  However,
        # we cannot easily compute this, as we elide recording boolean
        # expressions when we think they are vacuously true.  Thus, we seek
        # an approximation: we must generate an expression, if true, would have
        # produced an "equivalent" ShapeEnv, which would answer guard
        # expressions in the same way.
        #
        # Our notion of equivalence is a bit subtle.  For example, consider
        # the ShapeEnv created from an input of size (5, 4) versus (4, 4)
        # (no other guards.)  Duck sizing would generate (s0, s1) in the first
        # case but (s0, s0) in the second.  We do NOT assume that size
        # variables are disjoint; so in fact a graph that assumes the input
        # could be (s0, s1) subsumes (s0, s0) (setting s0 == s1), but not
        # vice versa.  However, consider an analogous case (1,) versus (2,).
        # Duck sizing generates (1,) and (s0,); the (s0,) graph does NOT
        # subsume the (1,) graph because we assume that any size variables
        # is NOT 0/1 (and make simplifications according to this; e.g., if
        # we queried s0 == 0, we would immediately return False without
        # returning a guard.)
        #
        # So, it is perhaps easier to flip things on their head: the guard
        # expressions we generate here say what simplifications are valid,
        # and what are not.  Below, we explain each of the guard expressions
        # we generate

        # TODO: Make this more efficient by binding all the size/stride/offsets
        # to locals before performing tests on them.

        from torch._dynamo.source import TensorPropertySource, TensorProperty, NegateSource

        # Actual codegen must be delayed as we don't necessarily know what
        # the symbol mapping is
        input_guards = []

        symbol_to_source = collections.defaultdict(list)
        symbol_to_constraints = collections.defaultdict(set)
        constraint_violations : List[Tuple[bool, Callable[[], str]]] = []

        def record_constraint_violation(warn_only, debug_name, msg, hint=None):
            constraint_violations.append(
                (warn_only, debug_name, lambda: f"{msg}{hint()}" if hint else msg)
            )

        def is_dim(src):
            return isinstance(src, TensorPropertySource) and src.prop is TensorProperty.SIZE

        if equalities_inputs:
            source_index = {}
            for i, src in enumerate(sources):
                source_index[src.name()] = i

            def get_symbol(tensor_dim_src):
                fake = placeholders[source_index[tensor_dim_src.base.name()]]
                symint = fake.shape[tensor_dim_src.idx]
                assert isinstance(symint, torch.SymInt)
                return symint.node.expr

            for src1, src2 in equalities_inputs.source_pairs:
                s1, s2 = get_symbol(src1), get_symbol(src2)
                concrete_val = self.evaluate_expr(sympy.Eq(s1, s2))
                if not concrete_val:
                    raise ConstraintViolationError(
                        f"{src1.name()} = {self.var_to_val[s1]}"
                        " is not equal to "
                        f"{src2.name()} = {self.var_to_val[s2]}"
                    )

        # How do we know what the value of s0 is?  Fresh variables can only be
        # bound by inputs, so there MUST be some other input which binds the
        # variable.  If there is no such input, this is an error in our
        # system.  We record where all symbols come from, to help you diagnose
        # why those symbols didn't occur.
        #
        # In fact, generally speaking it is only possible for the "outermost"
        # user of a ShapeEnv to evaluate the guards, because some inputs may
        # not be available to inner levels.  For example, Dynamo can guard on
        # tensors that never actually become graph arguments (they are
        # pruned).  In this case, only Dynamo knows about these arguments.
        def track_symint(source, val, constraint=None):
            log.debug("track_symint %s %s %s", LazyString(source.name), val, constraint)
            assert not isinstance(val, SymInt) or is_symbolic(val)

            if isinstance(val, SymInt) and val.node.maybe_as_int() is not None:
                val = val.node.maybe_as_int()

            if isinstance(val, SymInt):
                s = val.node.expr
                if isinstance(s, sympy.Symbol):
                    symbol_to_source[s].append(source)
                    if constraint is not None:
                        symbol_to_constraints[s].add(constraint)
                elif isinstance(-s, sympy.Symbol):
                    symbol_to_source[-s].append(NegateSource(source))
                else:
                    constraint_violated = False
                    if isinstance(constraint, StrictMinMaxConstraint):
                        # try inferring the ranges of the expr s
                        sym_vrs = {x: self.var_to_range.get(x, None) for x in s.free_symbols}
                        if all(vr is not None for vr in sym_vrs.values()):
                            expr_vr = bound_sympy(s, sym_vrs)
                            if (expr_vr != constraint.vr):
                                # the expr and constrain ranges don't match
                                constraint_violated = True
                        else:
                            # some of the free symbols in s don't have ranges
                            constraint_violated = True
                    elif isinstance(constraint, RelaxedUnspecConstraint):
                        if s.is_number:
                            i = int(s)
                            # Don't complain about 0/1 specialization, we
                            # expect to have to compile in this case anyway
                            if i not in (0, 1):
                                constraint_violated = True
                        else:
                            # TODO: Maybe non-strict constraint shouldn't error
                            # here?  Check what happens in practice
                            constraint_violated = True
                    if constraint_violated:
                        def hint(s):
                            sexpr = ShapeGuardPrinter(symbol_to_source, source_ref, self.var_to_sources).doprint(s)
                            return f"{sexpr}."

                        var_with_range = self.render_range_for_constraint_violation(source, constraint)
                        msg = (
                            f"Not all values of {var_with_range} are valid because "
                            f"{self.debug_name(source)} was inferred to be equal to "
                        )
                        record_constraint_violation(
                            constraint.warn_only,
                            self.debug_name(source),
                            msg,
                            hint=functools.partial(hint, s),
                        )

                input_guards.append((source, s))
            else:
                s = sympy.Integer(val)
                input_guards.append((source, s))
                constraint_violated = False
                if isinstance(constraint, StrictMinMaxConstraint):
                    constraint_violated = True
                elif isinstance(constraint, RelaxedUnspecConstraint):
                    # Don't complain about 0/1 specialization, we
                    # expect to have to compile in this case anyway
                    if val not in (0, 1):
                        constraint_violated = True
                if constraint_violated:
                    var_with_range = self.render_range_for_constraint_violation(source, constraint)
                    msg = (
                        f"Not all values of {var_with_range} are valid because "
                        f"{self.debug_name(source)} was inferred to be a constant ({val})."
                    )
                    record_constraint_violation(constraint.warn_only, self.debug_name(source), msg)

        for t, source, policy in zip(placeholders, sources, input_policies):
            if isinstance(source, str):
                from torch._dynamo.source import LocalSource
                source = LocalSource(source)
            assert isinstance(source, Source)
            if t is None:
                continue
            if isinstance(t, (SymInt, int)):
                track_symint(source, t)
                continue
            assert isinstance(t, Tensorlike)
            if is_traceable_wrapper_subclass(t):
                from torch._dynamo.source import AttrSource

                assert isinstance(policy, SubclassCreateSymbolicPolicy)

                # For subclasses, we need to track symints on BOTH the outer
                # and inner tensors.
                sources_tensors_constraints = [
                    (source, t, policy.outer_policy.constraint_sizes)
                ]
                attrs, _ = t.__tensor_flatten__()
                for attr in attrs:
                    inner_t = getattr(t, attr)
                    sources_tensors_constraints.append((
                        AttrSource(source, attr),
                        inner_t,
                        policy.inner_policies[attr].constraint_sizes
                    ))
            else:
                sources_tensors_constraints = [(source, t, policy.constraint_sizes)]

            for src, curr_t, constraint in sources_tensors_constraints:
                for i, ss in enumerate(curr_t.size()):
                    property_source = TensorPropertySource(src, TensorProperty.SIZE, i)
                    track_symint(property_source, ss, constraint[i])
<<<<<<< HEAD
                is_strided_nt = (t.is_nested and t.layout == torch.strided)
                if not is_strided_nt:
                    for i, ss in enumerate(curr_t.stride()):
                        track_symint(TensorPropertySource(src, TensorProperty.STRIDE, i), ss)
                    track_symint(TensorPropertySource(src, TensorProperty.STORAGE_OFFSET), curr_t.storage_offset())
=======
                for i, ss in enumerate(curr_t.stride()):
                    track_symint(TensorPropertySource(src, TensorProperty.STRIDE, i), ss)
                track_symint(TensorPropertySource(src, TensorProperty.STORAGE_OFFSET), curr_t.storage_offset())
>>>>>>> beb5bff7

        # 1. Every input must equal the final simplified symbolic expression
        #    stored on the placeholder.  Given a placeholder (s0*2, s1),
        #    if we have an input (2, 3), we must show s0*2 == 2 and s1 == 3.
        #    This does a lot of work: it covers duck sizing and equality guards.
        exprs = []
        self.dim_constraints = DimConstraints(
            symbol_to_source,
            self.var_to_val,
            set(symbol_to_constraints.keys()),
            self.source_name_to_debug_name,
        )

        if not _simplified:
            for source, expr in input_guards:
                if self._translation_validation_enabled:
                    # Ignore sources that were not turned into SymInts.
                    srcname = source.name()
                    if srcname in self.source_to_symbol:
                        self._add_target_expr(sympy.Eq(self.source_to_symbol[srcname], expr))

                # Small optimization
                if (
                    isinstance(expr, sympy.Symbol) and
                    symbol_to_source.get(expr) and
                    source == symbol_to_source[expr][0]
                ):
                    continue

                # This logic excludes static values found on tensors from guarding, because
                # dynamo's check_tensor_fn does that (see guards.cpp).
                # However, for non tensor sources, we still need to guard here.
                if ignore_static and isinstance(source, TensorPropertySource):
                    if expr.is_number:
                        self.log.debug("Skipping guard %s", f"{source_ref(source)} == {expr}")
                        continue

                if is_dim(source):
                    self.dim_constraints.add_equality(source, expr)

                sexpr = ShapeGuardPrinter(symbol_to_source, source_ref, self.var_to_sources).doprint(expr)
                exprs.append(f"{source_ref(source)} == {sexpr}")
                if (
                    isinstance(expr, sympy.Symbol) and
                    expr in symbol_to_constraints and
                    isinstance(source, TensorPropertySource)
                    and source.prop is TensorProperty.SIZE
                    and equalities_inputs and
                    not equalities_inputs.is_equal(source, symbol_to_source[expr][0])
                ):
                    msg = (
                        f"The values of {self.debug_name(source)} = {source.name()} and "
                        f"{self.debug_name(symbol_to_source[expr][0])} = {symbol_to_source[expr][0].name()} "
                        "must always be equal."
                    )
                    record_constraint_violation(equalities_inputs.warn_only, self.debug_name(source), msg)
                # NB: Not necessary to report constraint violations here:
                # constraints are guaranteed to be on symbols (we've already
                # caught constants and non-atomic expressions), so we only
                # have relational constraints, but we don't support those
                # at the moment

        # 2. Every guard must evaluate to True (but remember many guards
        #    like s0 == s1*2 because trivial due to simplification)
        issued = set()

        def issue_guard(guard: ShapeGuard) -> None:
            expr = self.simplify(guard.expr)

            # Avoid re-issueing the same guard.
            if expr in issued:
                return

            issued.add(expr)

            try:
                is_trivial = False
                if any(is_dim(source) for s in expr.free_symbols for source in symbol_to_source[s]):
                    is_trivial = self.dim_constraints.add(expr)
                guard_expr = ShapeGuardPrinter(symbol_to_source, source_ref, self.var_to_sources).doprint(expr)
                exprs.append(guard_expr)
                self._add_target_expr(expr)
                # A non-relational constraint on a single sizevar can violate
                # a constraint
                if not is_trivial and len(expr.free_symbols) == 1:
                    symbol = next(iter(expr.free_symbols))
                    source = symbol_to_source[symbol][0]
                    constraints = symbol_to_constraints[symbol]
                    for c in constraints:
                        if isinstance(c, StrictMinMaxConstraint):
                            var_with_range = self.render_range_for_constraint_violation(source, c)
                            msg = (
                                f"Not all values of {var_with_range} "
                                f"satisfy the generated guard {guard_expr}."
                            )
                            record_constraint_violation(c.warn_only, self.debug_name(source), msg)
                        elif isinstance(c, RelaxedUnspecConstraint):
                            # This is fine, we allow guards here as long as it
                            # didn't constrain it to one value  (we don't
                            # actually know this; this depends on our
                            # ValueRanges reasoning capability)
                            pass
                        else:
                            raise AssertionError(f"unrecognized constraint {c}")
            except Exception:
                self.log.warning("Failing guard allocated at: \n%s", ''.join(guard.stack.format()))
                raise

        # First, issue all the non-trivial guards.
        for guard in self.guards:
            if self._maybe_evaluate_static(guard.expr) is not None:
                continue
            issue_guard(guard)

        # Then, issue the guards that refine the value range of tracked symbols.
        # We need to explicitly issue these guards, since they are the ones that
        # guarantee the symbol's value range. Plus, due to the updated value
        # range, they may be skipped in the previous step.
        for symbol, guards in self.var_to_guards.items():
            if symbol not in symbol_to_source:
                continue
            for guard in guards:
                if guard is not None:
                    issue_guard(guard)

        # 3. Every symbol must be within its value range (this handles 0/1
        # specialization too).  NB: because we never update value ranges
        # except in case of explicit user annotation, these are not included
        # in simplified.  However, when we start updating value ranges
        # these should probably get reported in tests too
        if not _simplified:
            for symbol, sources in symbol_to_source.items():
                r = self.runtime_var_to_range.get(symbol)
                if r is None:
                    if symbol not in self.var_to_range:
                        continue
                    r = self.var_to_range[symbol]

                assert sources
                assert symbol.is_integer
                g_lower, g_upper = self.var_to_guards.get(symbol, (None, None))
                bounds = []
                if r.lower != -sympy.oo and g_lower is None:
                    if any(is_dim(source) for source in sources):
                        self.dim_constraints.add(sympy.Ge(symbol, r.lower))
                    bounds.append(str(r.lower))
                bounds.append(source_ref(sources[0]))
                # NB: This looks like an off-by-one error but it's not: the
                # upper bound may be sys.maxsize - 1 because we intentionally
                # exclude sys.maxsize from our bounds to deal with direct
                # == INT_MAX guards, but it's still dumb to actually test it.
                # Note that you can be off by a pretty large constant and it
                # won't matter because sizes in practice will be no where near
                # the 64-bit limit.
                if r.upper != sympy.oo and r.upper < sys.maxsize - 1 and g_upper is None:
                    if any(is_dim(source) for source in sources):
                        self.dim_constraints.add(sympy.Le(symbol, r.upper))
                    bounds.append(str(r.upper))
                if len(bounds) > 1:
                    exprs.append(" <= ".join(bounds))

        if constraint_violations:
            warn_msgs = []
            error_msgs = []
            debug_names = set()
            for warn_only, debug_name, msg in constraint_violations:
                if warn_only:
                    msg = f"  {len(warn_msgs) + 1}. {msg()}"
                    warn_msgs.append(msg)
                else:
                    msg = f"  - {msg()}"
                    error_msgs.append(msg)
                    debug_names.add(debug_name)
            if len(error_msgs) > 0:
                debug_names = ', '.join(debug_names)
                err = '\n'.join(error_msgs)
                raise ConstraintViolationError(
                    f"Constraints violated ({debug_names})! "
                    "For more information, run with TORCH_LOGS=dynamic.\n"
                    f"{err}"
                )
            elif len(warn_msgs) > 0:
                log.debug("%s Warning only constraints violated", len(warn_msgs))

        signpost_event(
            "dynamic",
            "produce_guards",
            {
                **self.co_fields,
                **self.counter,
                "num_guards": len(exprs),
                "free_symbols": sum(1 for v in symbol_to_source.values() if v),
            },
        )

        if self._translation_validation_enabled:
            from torch.fx.experimental.validator import PopulateValidator

            # Add all deferred runtime assertions; these are not technically
            # handled by produce_guards but we need to put them in the target
            # set
            for ras in self.deferred_runtime_asserts.values():
                for ra in ras:
                    self._add_target_expr(ra.expr)

            # Add value range bound guards for all symbols with no trivial bounds.
            # Reason: '_maybe_evaluate_static' may eliminate guards based on the
            # refined value ranges.
            #
            # NB: do NOT use runtime var ranges, they're unsound!  You will
            # only get correct TV with the compile-time ranges.
            for sym, vr in self.var_to_range.items():
                if vr.lower != -sympy.oo:
                    self._add_target_expr(sympy.Le(vr.lower, sym))
                if vr.upper != sympy.oo:
                    self._add_target_expr(sympy.Le(sym, vr.upper))

            # Before validating, populate the input of the validator with the
            # built FX graph.
            with fx_traceback.preserve_node_meta():
                PopulateValidator(self.graph, self.validator).run()

        self._check_translation_validate()
        return exprs

    def produce_guards_expression(self, placeholders, ignore_static=True):
        """
        Expected to be used with evaluate_guards_expression(). Produces the guards
        for the given placeholders and returns a string expression to be evaluated
        by evaluate_guards_expression given concrete values for the placeholders.
        """
        from torch._dynamo.source import LocalSource
        arg_names = [f"t{i}" for i in range(len(placeholders))]
        guards = self.produce_guards(placeholders, [LocalSource(a) for a in arg_names], ignore_static=ignore_static)
        if guards:
            return " and ".join(guards)
        return None

    def evaluate_guards_expression(self, code, args):
        """
        Expected to be used with produce_guards_expression(). Evaluates an expression
        generated by produce_guards_expression for the given concrete args.
        """
        arg_names = [f"t{i}" for i in range(len(args))]
        return eval(code, SYMPY_INTERP, {"L": dict(zip(arg_names, args))})

    def evaluate_guards_for_args(self, placeholders, args, *, ignore_static=True):
        code = self.produce_guards_expression(placeholders, ignore_static=ignore_static)
        if code:
            return self.evaluate_guards_expression(code, args)
        return True

    def bind_symbols(self, placeholders, args):
        # Given a paired list of placeholders (fake tensors with
        # symbolic sizes) and concrete arguments (regular tensors
        # with real sizes), returns a dictionary mapping each
        # symbol to its real value.  So for example, if you
        # have a placeholder with size (s0, s1), binding
        # (2, 4) to it will give you {s0: 2, s1: 4}.  This is
        # not guaranteed to bind ALL symbols in the ShapeEnv;
        # we can't bind a symbol if it doesn't occur in any placeholder,
        # and symbols that already have replacements won't get bindings.

        # This is a little duplicative with evaluate_guards but
        # it's different enough that it seemed cleanest to make
        # another copy.  This assumes the guards are already checked,
        # though if it's cheap we'll check for shenanigans
        bindings: Dict[sympy.Symbol, int] = {}

        def bind_symint(arg, val):
            if isinstance(val, SymInt):
                s = val.node.expr

                if isinstance(s, sympy.Symbol):
                    if s in bindings:
                        assert bindings[s] == arg, f"{bindings[s]} != {arg}"
                    else:
                        bindings[s] = arg
                elif isinstance(-s, sympy.Symbol):
                    if -s in bindings:
                        assert bindings[-s] == -arg, f"{bindings[-s]} != {-arg}"
                    else:
                        bindings[-s] = -arg

        for t, arg in zip(placeholders, args):
            if t is None:
                continue
            if isinstance(t, SymInt):
                bind_symint(arg, t)
                continue
            assert isinstance(t, torch.Tensor)
            for i, s in enumerate(t.size()):
                bind_symint(arg.size(i), s)
            for i, s in enumerate(t.stride()):
                bind_symint(arg.stride(i), s)
            bind_symint(arg.storage_offset(), t.storage_offset())

        return bindings

    def get_nontrivial_guards(self):
        return [self.simplify(guard.expr) for guard in self.guards if self._maybe_evaluate_static(guard.expr) is None]

    def format_guards(self, verbose=False):
        def format_tb(tb):
            if not verbose:
                return ""
            return f"\n   Guarded at:\n{''.join('   ' + l for l in tb.format())}"

        return '\n'.join(f" - {guard.expr}{format_tb(guard.stack)}" for guard in self.guards)

    def get_shape_groups(self):
        shape_groups = collections.defaultdict(list)
        for k, v in self.replacements.items():
            shape_groups[v].append(k)
        return shape_groups

    @_lru_cache
    def _maybe_evaluate_static(
        self, expr: "sympy.Expr", *, unbacked_only: bool = False, compute_hint: bool = False,
        expect_rational=True,
    ) -> "Optional[sympy.Expr]":
        """
        Tries to evaluate expr without introducing guards

        If unbacked_only == True, then we only do substitutions on
        unbacked SymInts (leaving regular hinted integers alone).  This could
        result in an expression that still contains backed SymInts, which you
        could then potentially guard on.

        Use compute_hint == True if you are trying to compute a non-binding
        hint for the particular hint values of backed SymInts, e.g., if
        s0 happens to be 3 this run, compute_hint will subsitute s0 with 3.
        """
        expr = self.simplify(expr)

        if compute_hint:
            expr = expr.xreplace(self.var_to_val)

        symbols = list(expr.free_symbols)

        # Apply known runtime asserts
        for s in symbols:
            # Unbacked symints only
            if s in self.var_to_val:
                continue
            subst = {}
            if s in self.deferred_runtime_asserts:
                for ra in self.deferred_runtime_asserts[s]:
                    if compute_hint:
                        e = ra.expr.xreplace(self.var_to_val)
                    else:
                        e = ra.expr
                    subst[e] = sympy.true
                    subst[sympy.Not(e)] = sympy.false
                    # NB: this doesn't match relations if they're flipped; e.g.,
                    # if you have x < 5, we won't get 5 > x.  Holler if this is
                    # a problem
            # NB: this helps us deal with And/Or connectives
            expr = expr.subs(subst)

        # Simplify making use of value range lower bound
        new_shape_env = {}
        new_range_env = {}
        for idx, k in enumerate(symbols):
            if isinstance(self.var_to_val.get(k, None), SingletonInt):
                # Skip var_to_range logic for SingletonInt which is only used
                # for jagged layout NestedTensors today
                continue
            vr = self.var_to_range[k]
            # Don't do anything if we don't have a nontrivial lower bound
            # Also don't do anything if we asked only to simplify unbacked
            # SymInt
            if (
                vr.lower < (-sys.maxsize - 1) // 2 or
                (unbacked_only and k in self.var_to_val)
            ):
                new_range_env[k] = vr
                continue
            # Positive means >= 1
            # Positive - 1 means >= 0
            # Positive + lower - 1 means >= lower
            # The new symbol 's' is "too low", so when we substitute it in
            # we have to increase it by offset (and conversely, the new
            # variables have to have their value range bounds adjusted as
            # well)
            s = sympy.Symbol(f"shape_{idx}", positive=True, integer=True)
            offset = vr.lower - 1
            new_shape_env[k] = s + offset
            new_range_env[s] = SymPyValueRangeAnalysis.add(vr, -offset)

        def replace(expr, repl):
            return expr.xreplace(repl)

        try:
            new_expr = replace(expr, new_shape_env)
        except RecursionError:
            log.warning("RecursionError in sympy.xreplace(%s, %s)", expr, new_shape_env)
            self.counter["sympy_recursion_error"] += 1
            return None

        floor_div_replace = {}
        for atom in new_expr.atoms(FloorDiv):
            floor_div_replace[atom] = sympy.floor(atom.args[0] / atom.args[1])
        new_expr = safe_expand(new_expr.xreplace(floor_div_replace))
        # TODO: when unbacked_only, can sometimes early return even when there
        # are still free symbols
        if new_expr.is_number:
            return new_expr

        # Check if the range can solve it statically
        out = bound_sympy(new_expr, new_range_env)
        if expect_rational:
            _assert_bound_is_rational(new_expr, out)
            if out.is_singleton():
                return out.lower

        return new_expr if unbacked_only else None

    @_lru_cache
    def replace(self, expr: "sympy.Expr") -> "sympy.Expr":
        replacements = {s: self._find(cast(sympy.Symbol, s)) for s in expr.free_symbols}
        return safe_expand(expr.xreplace(replacements))

    @_lru_cache
    def _update_divisible(self):
        new_divisible = set()
        for k in self.divisible:
            res = self.replace(k)
            if not res.is_number:
                new_divisible.add(k)

        self.divisible = new_divisible
        self._update_version_counter()

    @_lru_cache
    def simplify(self, expr: "sympy.Expr") -> "sympy.Expr":
        expr = self.replace(expr)
        # TODO it would seem that this pass is not necessary given the
        # below replacement of // with /, but for nested FloorDivs
        # the non-recursive replacement doesn't work, and
        # recursive makes it hard to look up divisibility,
        # because existing divisibility info has FloorDiv in it, not /
        # for now just do a separate pass to catch common nested case
        if expr.has(FloorDiv):
            self._update_divisible()
            div_replacements = {}
            for atom in expr.atoms(FloorDiv):
                base, divisor = atom.args
                if isinstance(divisor, FloorDiv):
                    base1, divisor1 = divisor.args
                    if self.replace(Mod(base, divisor)) in self.divisible and \
                            base == base1 and self.replace(Mod(base1, divisor1)) in self.divisible:
                        div_replacements[atom] = divisor1
            expr = expr.xreplace(div_replacements)
            expr = safe_expand(expr)
        if expr.has(FloorDiv):
            div_replacements = {}
            pows = expr.atoms(sympy.Pow)
            rationals = expr.atoms(sympy.Rational).difference(expr.atoms(sympy.Integer))
            for fd in expr.atoms(FloorDiv):
                base, divisor = fd.args
                if self.replace(Mod(base, divisor)) in self.divisible:
                    div_replacements[fd] = base / divisor
            new_expr = expr.xreplace(div_replacements)
            new_expr = safe_expand(new_expr)
            new_pows = new_expr.atoms(sympy.Pow)
            new_rationals = new_expr.atoms(sympy.Rational).difference(new_expr.atoms(sympy.Integer))
            # divisions simplified away
            if new_pows.issubset(pows) and new_rationals.issubset(rationals):
                expr = new_expr
        return expr

    @lru_cache(256)
    def size_hint(self, expr: "sympy.Expr", *, allow_none=False):
        """
        Gets a size hint for a given expression from the underlying shapes we had.
        Does not introduce a guard, so only use this when you can guarantee that
        your code is still valid for arbitrary shapes (such as optimization decisions)
        """
        result_expr = safe_expand(expr).xreplace(self.var_to_val)
        if not result_expr.is_number:

            from torch.utils._sympy.singleton_int import SingletonInt

            if isinstance(result_expr, SingletonInt):
                return None
            r = self._maybe_evaluate_static(result_expr, compute_hint=True)
            if r is not None:
                return r
            if allow_none:
                return None
            raise self._make_data_dependent_error(result_expr, expr)
        return result_expr

    # NB: keep in sync with size_hint
    @lru_cache(256)
    def has_hint(self, expr: "sympy.Expr"):
        result_expr = safe_expand(expr).xreplace(self.var_to_val)
        return result_expr.is_number or self._maybe_evaluate_static(result_expr) is not None

    def _make_data_dependent_error(self, expr, unhinted_expr):
        # TODO: in a Dynamo context, having user code, and having the
        # name of the local, will be much better
        for s in expr.free_symbols:
            stacktrace = ''.join(self.var_to_stack[s].format())
            self.log.debug("Data dependent variable '%s' allocated at:\n%s", s, stacktrace)
        return GuardOnDataDependentSymNode(
            "It appears that you're trying to get a value out of symbolic int/float "
            "whose value is data-dependent (and thus we do not know the true value.)  "
            f"The expression we were trying to evaluate is {expr} (unhinted: {unhinted_expr}).  "
            "Scroll up to see where each of these data-dependent accesses originally occurred."
            # TODO: Help text about how to use our runtime tests to fix this
            # problem
        )

    def _set_replacement(self, a: "sympy.Symbol", expr: "sympy.Expr") -> None:
        """
        Adds or updates a replacement for a symbol.
        Use this instead of `self.replacements[a] = expr`.
        """
        if config.print_specializations and isinstance(expr, (sympy.Integer, sympy.Float)):
            # specializing to a constant, which is likely unexpected

            # NOTE(avik): It is possible that we try logging the same specialization multiple times, e.g.,
            # when adding a to self.replacements, and again when simplifying an expression containing a.
            # Thus to avoid duplication, checking whether a is in self.replacements isn't enough; if it is,
            # it must not already map to `expr`. Fortunately this check is cheap because `expr` is a constant.
            if a not in self.replacements or expr != self.replacements[a]:
                self.log.warning("Specializing %s to %s", self.var_to_sources[a][0].name(), expr)
                self.log.debug("SPECIALIZATION", stack_info=True)
        log.info("set_replacement %s = %s", a, expr)
        self.replacements[a] = expr
        self._update_version_counter()

        # When specializing 'a == expr', the equality should be also conveyed to
        # Z3, in case an expression uses 'a'.
        self._add_target_expr(sympy.Eq(a, expr))

    def _add_divisible(self, expr: "sympy.Expr"):
        self.divisible.add(expr)
        self._update_version_counter()

    @_lru_cache
    @record_shapeenv_event()
    def _find(self, a: "sympy.Symbol") -> "sympy.Expr":
        """
        Implements a DSU-like algorithm to find the variable that represents a
        Also handles transitive non-identity replacements.

        a: b + c
        c: d
        """
        if a not in self.replacements:
            return a
        res = self.replacements[a]
        cur_replace = {s: self._find(s) for s in res.free_symbols}
        self._set_replacement(a, self.replacements[a].xreplace(cur_replace))
        return self.replacements[a]

    @lru_cache(256)
    def _maybe_guard_eq(self, expr: Union["sympy.Eq", "sympy.Ne"], concrete_bool: bool) -> None:
        """
        Evaluates the result of an eq call. If true, uses information to
        simplify shapes (i.e. a == b or a % 5 == 0)
        """
        assert type(concrete_bool) is bool
        if isinstance(expr, sympy.Eq):
            if not concrete_bool:
                return
        # NB: Apparently this is load bearing; to see what test fails if
        # you comment it out run:
        # python test/functorch/test_aotdispatch.py -k
        # test_aot_autograd_symbolic_module_exhaustive_nn_LazyConv3d_cpu_float32
        elif isinstance(expr, sympy.Ne):
            if concrete_bool:
                return
        free = list(expr.free_symbols)

        assert len(free) > 0, f"The expression should not be static by this point: {expr}"
        # In case of really gnarly expression, we don't blow up
        if len(free) > 5:
            return
        # NB: prioritize unbacked symints for solving by ordering them last
        free = sorted(free, key=lambda x: (self.size_hint(x, allow_none=True) or sys.maxsize, x.name), reverse=True)  # type: ignore[attr-defined]
        lhs = expr.lhs
        rhs = expr.rhs
        if not expr.has(Mod):
            try:
                floor_div_atoms = lhs.atoms(FloorDiv).union(rhs.atoms(FloorDiv))
                if len(floor_div_atoms) > 0 and any(a.divisor != 1 for a in floor_div_atoms):
                    raise NotImplementedError
                # short-circuit when no solving is needed
                if isinstance(lhs, sympy.Symbol) and free_unbacked_symbols(lhs):
                    self._set_replacement(lhs, self._find(rhs))
                elif isinstance(rhs, sympy.Symbol) and free_unbacked_symbols(rhs):
                    self._set_replacement(rhs, self._find(lhs))
                else:
                    r = try_solve(expr, free[0], floordiv_inequality=False)
                    if r is not None and all(t.is_integer for t in sympy.preorder_traversal(r[1])):
                        new_var = self._find(r[1])
                        ok = False
                        if self.is_unbacked_symint(free[0]):
                            # If you have i0 + i1 + i2 = s0, don't substitute i2 =
                            # s0 - i0 - i1.  Arguably this should be OK but the
                            # runtime assert machinery is very delicate right now
                            # so this causes things to fail e.g.,
                            # test_split_unbacked_sizes
                            ok = len(free_unbacked_symbols(new_var)) <= 1
                        else:
                            # Never substitute backed with unbacked
                            ok = len(free_unbacked_symbols(new_var)) == 0
                        if ok:
                            self._set_replacement(cast(sympy.Symbol, free[0]), new_var)
            except NotImplementedError:
                pass
        if expr.has(Mod):
            mod_expr = next(iter(expr.atoms(Mod)))
            try:
                r = try_solve(expr, mod_expr, floordiv_inequality=False)
                if r is not None and r[1] == 0:
                    self._add_divisible(mod_expr)
                    # This is a little bit of extra logic to make things like
                    # torch.empty(i0, q).view(c, -1, q) work out
                    p, q = mod_expr.args
                    if isinstance(q, sympy.Number) and isinstance(p, sympy.Mul) and len(p.args) == 2:
                        c, i0 = p.args
                        # Given Mod(c * i0, q) == 0
                        if (
                            isinstance(c, sympy.Number) and
                            isinstance(i0, sympy.Symbol) and
                            self.is_unbacked_symint(i0)
                        ):
                            # We have Mod(i0, q / c) == 0, which means we can
                            # rewrite i0 as (q / gcd(q, c)) * i1
                            d = q / sympy.gcd(q, c)
                            i1 = self.create_unbacked_symint().node.expr
                            # Propagate the value ranges.  It doesn't really
                            # matter if we use truediv or floordiv, because we
                            # have established divisibility.
                            self.var_to_range[i1] = SymPyValueRangeAnalysis.truediv(
                                self.var_to_range[i0], ValueRanges.wrap(d)
                            )
                            self.runtime_var_to_range[i1] = SymPyValueRangeAnalysis.truediv(
                                self.runtime_var_to_range[i0], ValueRanges.wrap(d)
                            )
                            self._set_replacement(i0, d * i1)

            except NotImplementedError:
                pass
        return

    # See: Note - On 0/1 specialization
    # NB: sys.maxsize is NOT allowed for sizes, because we use MAX_INT
    # as a sentinel sometimes.  Your sizevar isn't going to be
    # anywhere near the max 64-bit integer anyway.
    def _default_value_range(self) -> ValueRanges:
        lower = 2 if self.specialize_zero_one else 0
        return ValueRanges(lower, sys.maxsize - 1)

    def _default_unspecified_value_range(self) -> ValueRanges:
        return ValueRanges(-sys.maxsize - 1, sys.maxsize)

    @_lru_cache
    def _simplify_floor_div(self, expr):
        floor_divs = tuple(expr.atoms(FloorDiv))
        # we expect floor_divs to be exact,
        # and thus add the guards for the exact floordivs,
        # even if tracing doesn't require them otherwise
        for fd in reversed(floor_divs):
            base, divisor = fd.args
            mod_expr = Mod(base, divisor)
            eq_expr = sympy.Eq(mod_expr, 0)
            # add necessary mod guards
            self.evaluate_expr(eq_expr)
        return self.simplify(expr)

    # We're about to add a guard/runtime assert, check if the ShapeEnv is frozen
    # and if so issue a warning
    def _check_frozen(self, expr, concrete_val):
        if self.frozen:
            self.counter["ignored_backward_guard"] += 1
            signpost_event(
                "dynamic",
                "evaluate_expr_frozen",
                {
                    **self.co_fields,
                    "ignored_guard": f"{expr} == {concrete_val}",
                    # no version = original state (this signpost is expected)
                    # version 2 = dynamic backwards is eagerly compiled
                    "version": 2,
                },
            )
            log.warning("Ignored guard %s == %s, this could result in accuracy problems", expr, concrete_val)


    def _get_stack_summary(self):
        fsummary = None
        frame = inspect.currentframe()
        try:
            while frame is not None:
                if frame.f_code.co_filename not in uninteresting_files():
                    fsummary = traceback.FrameSummary(
                        frame.f_code.co_filename,
                        frame.f_lineno,
                        frame.f_code.co_name,
                    )
                    break
                frame = frame.f_back
        finally:
            del frame

        # NB: this stack is truncated, but it's fine because the main
        # stack_info will give you the rest of the info you need
        maybe_user_loc = ""
        user_tb = TracingContext.extract_stack()
        if user_tb:
            maybe_user_loc = " at " + format_frame(user_tb[-1])

        return fsummary, user_tb, maybe_user_loc

    def _log_guard(self, prefix: str, g):
        if self.log.isEnabledFor(logging.INFO):
            fsummary, user_tb, maybe_user_loc = self._get_stack_summary()

            # TODO: make this an artifact
            is_debug = False
            maybe_extra_debug = ""
            if is_debug and user_tb:
                maybe_extra_debug = (
                    '\nUser Stack (most recent call last):\n' +
                    '  (snipped, see stack below for prefix)\n' +
                    ''.join(traceback.format_list(user_tb))
                )
            self.log.info(
                "%s %s [guard added]%s (%s)%s",
                prefix,
                g,
                maybe_user_loc,
                format_frame(fsummary),
                maybe_extra_debug,
                stack_info=is_debug,
            )

    @lru_cache(256)
    @record_shapeenv_event(save_tracked_fakes=True)
    def evaluate_expr(self, orig_expr: "sympy.Expr", hint=None, fx_node=None,
                      expect_rational=True):
        """
        Given an expression, evaluates it, adding guards if necessary
        """
        if hint is None:
            concrete_val = self.size_hint(orig_expr)
        else:
            concrete_val = sympy.sympify(hint)

        # Check if:
        #   1. 'translation_validation' is set
        #   2. the corresponding 'fx_node' is not 'None'
        #   3. the guard should not be suppressed
        #
        # If all of the above check, we create an FX node representing the
        # actual expression to be guarded.
        node = None
        fresh = False
        if (
                self._translation_validation_enabled
                and fx_node is not None
                and not self._suppress_guards_tls()
        ):
            if concrete_val is sympy.true:
                node, fresh = self.create_fx_call_function(torch._assert, (fx_node,))
            elif concrete_val is sympy.false:
                neg, _ = self.create_fx_call_function(operator.not_, (fx_node,))
                node, fresh = self.create_fx_call_function(torch._assert, (neg,))
            else:
                eql, _ = self.create_fx_call_function(operator.eq, (fx_node, concrete_val))
                node, fresh = self.create_fx_call_function(torch._assert, (eql,))

            assert node is not None
            # If this is a fresh node, we have to remember the event index that
            # corresponds to this assertion node.
            # Reason: so that, given an assertion node, we can replay the ShapeEnv
            # events until the point where this assertion node was freshly created.
            if fresh:
                self.add_fx_node_metadata(node)

        # After creating the FX node corresponding to orig_expr, we must make sure that
        # no error will be raised until the end of this function.
        #
        # Reason: the translation validation may become invalid otherwise.
        #
        # If an error is raised before the end of this function, we remove the FX node
        # inserted, and re-raise the error.
        guard = None
        tb = None

        try:
            if orig_expr.is_number:
                self.log.debug("eval %s [trivial]", orig_expr)
                # NB: don't test float as there may be precision issues
                if isinstance(hint, (int, bool)):
                    assert orig_expr == hint, f"{orig_expr} != {hint}"
                return orig_expr

            expr = orig_expr

            static_expr = self._maybe_evaluate_static(expr,
                                                      expect_rational=expect_rational)
            if static_expr is not None:
                self.log.debug("eval %s == %s [statically known]", orig_expr, static_expr)
                # NB: don't test float as there may be precision issues
                if isinstance(hint, (int, bool)):
                    assert static_expr == hint, f"{static_expr} != {hint}"
                return static_expr

            if not (expr.free_symbols <= self.var_to_val.keys()):
                # TODO: dedupe this with _maybe_evaluate_static
                # Attempt to eliminate the unbacked SymInt
                new_expr = self._maybe_evaluate_static(expr, unbacked_only=True)
                if not (new_expr.free_symbols <= self.var_to_val.keys()):
                    raise self._make_data_dependent_error(expr.xreplace(self.var_to_val), expr)
                expr = new_expr

            self._check_frozen(expr, concrete_val)

            if (
                    config.inject_EVALUATE_EXPR_flip_equality_TESTING_ONLY
                    and isinstance(hint, bool)
                    and isinstance(expr, (sympy.Eq, sympy.Ne))
            ):
                expr = sympy.Not(expr)

            if isinstance(expr, (sympy.Eq, sympy.Ne)):
                self._maybe_guard_eq(expr, bool(concrete_val))
                # TODO: If we successfully eliminate a symbol via equality, it
                # is not actually necessary to save a guard for the equality,
                # as we will implicitly generate a guard when we match that
                # input against the symbol
            elif isinstance(concrete_val, sympy.Integer):
                # WARNING: we cannot actually do simplifications on guards
                # on floating point values, because Sympy generally does not
                # think expressions on integers can ever be equal to floating
                # point (e.g., sympy.Eq(s0/6, 0.5) evaluates to False).  Without
                # very clear algebraic laws that hold for floating point, such
                # simplifications are error prone anyway, so be sure not to
                # maybe_guard_eq in those cases.
                self._maybe_guard_eq(sympy.Eq(expr, concrete_val), True)

            if concrete_val is sympy.true:
                g = expr
            elif concrete_val is sympy.false:
                g = sympy.Not(expr)
            else:
                g = sympy.Eq(expr, concrete_val)  # type: ignore[arg-type]

            if not self._suppress_guards_tls():
                stack = CapturedTraceback.extract(skip=1)
                guard = ShapeGuard(g, stack)
                self.guards.append(guard)
        except Exception:
            if fresh:
                self.remove_fx_node(node)
            raise
        else:
            if not self._suppress_guards_tls():
                assert guard is not None

                self.refine_ranges(guard)

                self._log_guard("eval", g)
            else:
                self.log.debug("eval %s [guard suppressed]", g)

        return concrete_val

    def cleanup(self):
        # Break reference cycles.
        # This destroys the stacks. If you really want to keep them, we
        # just need some way to break references on code objects.
        for g in self.guards:
            g.stack.cleanup()
        for s in self.var_to_stack.values():
            s.cleanup()
        for ras in self.deferred_runtime_asserts.values():
            for ra in ras:
                ra.stack.cleanup()

    @record_shapeenv_event(save_tracked_fakes=True)
    def defer_runtime_assert(self, orig_expr: "sympy.Expr", msg, fx_node=None):
        expr = orig_expr

        static_expr = self._maybe_evaluate_static(expr)
        if static_expr is not None:
            self.log.debug("runtime_assert %s == %s [statically known]", orig_expr, static_expr)
            return static_expr

        # Attempt to eliminate the unbacked SymInt
        new_expr = self._maybe_evaluate_static(expr, unbacked_only=True)
        if new_expr.free_symbols <= self.var_to_val.keys():
            # Do a normal guard
            return self.evaluate_expr(new_expr, fx_node=fx_node)
        # NB: Don't use new_expr as expr; it could contain gunk like shape0
        # which we don't want to guard on

        # OK, we're definitely doing a runtime assert now
        if (
            self._translation_validation_enabled
            and fx_node is not None
            and not self._suppress_guards_tls()
        ):
            node, fresh = self.create_fx_call_function(torch._assert, (fx_node,))
            assert node is not None
            if fresh:
                self.add_fx_node_metadata(node)

        self._check_frozen(expr, sympy.true)

        # eliminate symbols on equality tests
        if isinstance(expr, sympy.Eq):
            self._maybe_guard_eq(expr, True)

        if not self._suppress_guards_tls():
            stack = CapturedTraceback.extract(skip=1)
            ra = RuntimeAssert(expr, msg, stack)
            # TODO: Do this in a way that is less janky than int(s.name[1:])
            cands = sorted([s for s in expr.free_symbols if s.name.startswith("i")], key=lambda s: int(s.name[1:]))
            self.deferred_runtime_asserts.setdefault(cands[-1], []).append(ra)
            self.num_deferred_runtime_asserts += 1
            self._update_version_counter()
            # TODO: refine ranges
            # Unfortunately, range refinement is probably going to not
            # work most of the time, because we don't support symbols
            # in ranges.  For example, i0 <= s0 is un-rangeable, because
            # we can't put s0 in the range.  So this is not very high
            # priority at the moment.
            self._log_guard("runtime_assert", expr)
        else:
            self.log.debug("runtime_assert %s [guard suppressed]", expr)

        return True

    # Refines the ranges of the variables present in 'guard'.
    #
    # This function tries to refine the range of the variables inside
    # 'guard' by reasoning about it. Specifically, when 'guard' is a
    # 'sympy.Relational' operation.
    #
    # It does mainly 3 things:
    #   1. Tries to isolate a variable in the left-hand side
    #   2. Compute the value range of the right-hand side
    #   3. Update the value range of the variable, if better
    def refine_ranges(self, guard: ShapeGuard) -> None:
        expr = self.simplify(guard.expr)

        for symbol in expr.free_symbols:
            assert isinstance(symbol, sympy.Symbol)

            if isinstance(self.var_to_val.get(symbol, None), SingletonInt):
                # Skip var_to_range logic for SingletonInt which is only used
                # for jagged layout NestedTensors today
                continue

            r = try_solve(expr, symbol)

            if r is None or not (symbol.is_integer and r[1].is_integer):
                # Range refinement only supports integer symbols for now.
                # There are lots of SymPy bugs when it comes to comparing
                # reals and integers, so we skip that for now.
                continue

            r_expr, rhs = r
            vr = self.var_to_range[symbol]
            lower, upper = vr.lower, vr.upper

            rhs_vr = bound_sympy(rhs, self.var_to_range)
            _assert_bound_is_rational(rhs, rhs_vr)
            lower_guard, upper_guard = self.var_to_guards.get(symbol, (None, None))

            # Let's suppose that we have a preexisting range for x [0, 100].
            # Now, we issue a guard x > y, where the range for y is [50, 150].
            # Then, lower = 0, rhs_vr.lower = 50 and therefore refinement can happen,
            # refining x to [51, 100], since x must be greater than y, but the lowest
            # y could be is 50.
            #
            # sympy.Eq may update both lower and upper bounds.
            # sympy.G{t,e} may update the lower bound, only.
            # sympy.L{t,e} may update the upper bound, only.
            if lower < rhs_vr.lower and isinstance(r_expr, (sympy.Eq, sympy.Ge, sympy.Gt)):
                # Strictly greater relations allow us to refine a bit more, since
                # x < y implies that the lower bound for x is: y + 1.
                lower = rhs_vr.lower + int(isinstance(r_expr, sympy.Gt))
                lower_guard = guard
            if upper > rhs_vr.upper and isinstance(r_expr, (sympy.Eq, sympy.Le, sympy.Lt)):
                upper = rhs_vr.upper - int(isinstance(r_expr, sympy.Lt))
                upper_guard = guard

            # Do nothing if the new value range is no better than what we already have.
            if vr == ValueRanges(lower, upper):
                continue

            # Updates the range and the guards corresponding to each bound of the symbol.
            self.var_to_range[symbol] = ValueRanges(lower, upper)
            self.var_to_guards[symbol] = (lower_guard, upper_guard)
            # Clears the cache, since this update can change the result.
            self._maybe_evaluate_static.cache_clear()

def _is_int(expr):
    return isinstance(expr, SymInt) and expr.node.expr.is_number

# WARNING: This is legacy, DO NOT USE
def _is_dim_dynamic(t, d):
    return hasattr(t, "_dynamo_dynamic_indices") and d in t._dynamo_dynamic_indices<|MERGE_RESOLUTION|>--- conflicted
+++ resolved
@@ -2668,17 +2668,9 @@
                 for i, ss in enumerate(curr_t.size()):
                     property_source = TensorPropertySource(src, TensorProperty.SIZE, i)
                     track_symint(property_source, ss, constraint[i])
-<<<<<<< HEAD
-                is_strided_nt = (t.is_nested and t.layout == torch.strided)
-                if not is_strided_nt:
-                    for i, ss in enumerate(curr_t.stride()):
-                        track_symint(TensorPropertySource(src, TensorProperty.STRIDE, i), ss)
-                    track_symint(TensorPropertySource(src, TensorProperty.STORAGE_OFFSET), curr_t.storage_offset())
-=======
                 for i, ss in enumerate(curr_t.stride()):
                     track_symint(TensorPropertySource(src, TensorProperty.STRIDE, i), ss)
                 track_symint(TensorPropertySource(src, TensorProperty.STORAGE_OFFSET), curr_t.storage_offset())
->>>>>>> beb5bff7
 
         # 1. Every input must equal the final simplified symbolic expression
         #    stored on the placeholder.  Given a placeholder (s0*2, s1),
