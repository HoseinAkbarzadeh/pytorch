--- conflicted
+++ resolved
@@ -55,12 +55,8 @@
         _insert_module_state(module, self)
         self._module = module
         self._device = device
-<<<<<<< HEAD
         self._mp_policy = mp_policy
-        self._pre_forward_hook_handle = self._module.register_forward_pre_hook(
-=======
         self._pre_forward_hook_handle = module.register_forward_pre_hook(
->>>>>>> 8c559788
             self._pre_forward, prepend=True, with_kwargs=True
         )
         self._post_forward_hook_handle = module.register_forward_hook(
