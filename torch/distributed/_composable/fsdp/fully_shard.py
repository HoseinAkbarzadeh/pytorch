from typing import Any, cast, Optional, Union

import typing_extensions

import torch.nn as nn

from torch.distributed._composable import contract
from torch.distributed._tensor import DeviceMesh

from ._fsdp_api import MixedPrecisionPolicy
from ._fsdp_common import FSDPMeshInfo, HSDPMeshInfo
from ._fsdp_init import (
    _get_device_from_mesh,
    _get_managed_modules,
    _get_managed_states,
    _get_post_forward_mesh_info,
    _init_default_fully_shard_mesh,
    _move_states_to_device,
)
from ._fsdp_param_group import FSDPParamGroup
from ._fsdp_state import _get_module_fsdp_state, FSDPState


# The decorator adds a state object to `module` that can be accessed via
# `fully_shard.state(module)`. The state object and module are 1:1.
@contract(state_cls=FSDPState)
def fully_shard(
    module: nn.Module,
    *,
    mesh: Optional[DeviceMesh] = None,
    reshard_after_forward: Union[bool, int] = True,
    mp_policy: MixedPrecisionPolicy = MixedPrecisionPolicy(),
):
    """
    Args:
        mesh (Optional[DeviceMesh]): This mesh defines the sharding and device.
            If this is a 1D mesh, then this fully shards across the 1D mesh
            (i.e. FSDP). If this is a 2D mesh, then this shards across the 0th
            dimension and replicates across the 1st dimension (i.e. HSDP).
            FSDP/HSDP uses the device given by the mesh's device type. For CUDA
            or CUDA-like devices, FSDP uses the current device.
        reshard_after_forward (Union[bool, int]): This controls the parameter
            behavior after forward and can trade off memory and communication:
            - If ``True``, then this reshards parameters after forward and
            all-gathers in backward.
            - If ``False``, then this keeps the unsharded parameters in memory
            after forward and avoids the all-gather in backward.
            - If an ``int``, then this represents the world size to reshard to
            after forward. It should be a number between 1 and the ``mesh``
            shard dimension size exclusive. A common choice may be the
            intra-node size (i.e. ``torch.cuda.device_count()``).
<<<<<<< HEAD
        mp_policy (MixedPrecisionPolicy): This controls the mixed precision
            policy, which offers parameter/reduction mixed precision for this
            module. See :class:`MixedPrecisionPolicy` for details.
=======
            - The root FSDP state has its value specially set to ``False`` as a
            heuristic since its parameters would typically be immediately
            all-gathered for backward.
>>>>>>> 53e131db
    """
    if isinstance(module, (nn.ModuleList, nn.ModuleDict)):
        raise ValueError(
            f"fully_shard does not support containers that do not implement forward: {module}"
        )
    mesh = mesh or _init_default_fully_shard_mesh()
    if mesh.ndim not in (1, 2):
        raise ValueError(f"fully_shard expects a 1D or 2D DeviceMesh but got {mesh}")
    elif mesh.ndim == 1:
        mesh_info = FSDPMeshInfo(mesh, shard_mesh_dim=0)
    else:
        mesh_info = HSDPMeshInfo(mesh, shard_mesh_dim=1, replicate_mesh_dim=0)
    device = _get_device_from_mesh(mesh)
    post_forward_mesh_info = _get_post_forward_mesh_info(
        reshard_after_forward, mesh_info
    )

    state = fully_shard.state(module)
    state.init(module, device, mp_policy)

    managed_modules = _get_managed_modules(module)
    params, buffers = _get_managed_states(managed_modules)
    _move_states_to_device(params, buffers, device, mesh_info)
    if params:
        state._fsdp_param_group = FSDPParamGroup(
            params, module, mesh_info, post_forward_mesh_info, device, mp_policy
        )

    # Place FSDP leftmost for highest priority in the method resolution order
    cls = module.__class__
    dct = {"__deepcopy__": unimplemented_deepcopy}
    new_cls = type(f"FSDP{cls.__name__}", (FSDP, cls), dct)
    module.__class__ = new_cls
    return module


def unimplemented_deepcopy(*args: Any, **kwargs: Any) -> typing_extensions.Never:
    raise AssertionError(
        "FSDP does not support deepcopy. Please use state dict for serialization."
    )


class FSDP:
    def __new__(cls, *args, **kwargs):
        """
        Override ``__new__`` to remove the FSDP class and directly construct
        the original class for cases like indexing into a container module.
        """
        # Use index 2 since 0 is the dynamically constructed `FSDP<...>` class
        # and index 1 is the `FSDP` class itself
        orig_cls = cls.__mro__[2]
        self = orig_cls.__new__(orig_cls, *args, **kwargs)
        self.__init__(*args, **kwargs)
        return self

    def reshard(self) -> None:
        """
        Reshards the module's parameters by freeing unsharded parameters if
        needed. This method is *not* recursive.
        """
        if (state := _get_module_fsdp_state(cast(nn.Module, self))) is None or (
            (fsdp_param_group := state._fsdp_param_group) is None
        ):
            return  # no-op
        fsdp_param_group.reshard()<|MERGE_RESOLUTION|>--- conflicted
+++ resolved
@@ -49,15 +49,12 @@
             after forward. It should be a number between 1 and the ``mesh``
             shard dimension size exclusive. A common choice may be the
             intra-node size (i.e. ``torch.cuda.device_count()``).
-<<<<<<< HEAD
+            - The root FSDP state has its value specially set to ``False`` as a
+            heuristic since its parameters would typically be immediately
+            all-gathered for backward.
         mp_policy (MixedPrecisionPolicy): This controls the mixed precision
             policy, which offers parameter/reduction mixed precision for this
             module. See :class:`MixedPrecisionPolicy` for details.
-=======
-            - The root FSDP state has its value specially set to ``False`` as a
-            heuristic since its parameters would typically be immediately
-            all-gathered for backward.
->>>>>>> 53e131db
     """
     if isinstance(module, (nn.ModuleList, nn.ModuleDict)):
         raise ValueError(
