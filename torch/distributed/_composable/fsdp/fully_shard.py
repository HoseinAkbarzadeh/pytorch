--- conflicted
+++ resolved
@@ -144,12 +144,9 @@
         Reshards the module's parameters by freeing unsharded parameters if
         needed. This method is *not* recursive.
         """
-<<<<<<< HEAD
-        if (state := _get_module_fsdp_state(cast(nn.Module, self))) is None or (
-            (fsdp_param_group := state._fsdp_param_group) is None
-        ):
-            return  # no-op
-        fsdp_param_group.reshard()
+        state = self._get_fsdp_state()
+        if fsdp_param_group := state._fsdp_param_group:
+            fsdp_param_group.reshard()
 
     def set_is_last_backward(self, is_last_backward: bool) -> None:
         """
@@ -157,12 +154,10 @@
         should wait for gradient reduction to finish and clear internal data
         structures used for explicit prefetching.
         """
-        if (state := _get_module_fsdp_state(cast(nn.Module, self))) is None:
-            return  # no-op
+        state = self._get_fsdp_state()
         state._state_ctx.is_last_backward = is_last_backward
-=======
+
+    def _get_fsdp_state(self) -> FSDPState:
         if (state := _get_module_fsdp_state(cast(nn.Module, self))) is None:
             raise AssertionError(f"No FSDP state found on {self}")
-        if fsdp_param_group := state._fsdp_param_group:
-            fsdp_param_group.reshard()
->>>>>>> ae4ed6da
+        return state