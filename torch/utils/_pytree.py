--- conflicted
+++ resolved
@@ -322,14 +322,6 @@
         SERIALIZED_TYPE_TO_PYTHON_TYPE[serialized_type_name] = cls
 
 
-<<<<<<< HEAD
-def _dict_flatten(d: Dict[Any, Any]) -> Tuple[List[Any], Context]:
-    return list(d.values()), list(d.keys())
-
-
-def _dict_unflatten(values: Iterable[Any], context: Context) -> Dict[Any, Any]:
-    return dict(zip(context, values))
-=======
 @dataclasses.dataclass(frozen=True)
 class SequenceKey(Generic[T]):
     idx: int
@@ -379,7 +371,6 @@
 
 def _tuple_unflatten(values: Iterable[Any], context: Context) -> Tuple[Any, ...]:
     return tuple(values)
->>>>>>> 9768f73c
 
 
 def _list_flatten(d: List[Any]) -> Tuple[List[Any], Context]:
@@ -395,14 +386,10 @@
     return list(values)
 
 
-def _tuple_flatten(d: Tuple[Any, ...]) -> Tuple[List[Any], Context]:
-    return list(d), None
-
-
-<<<<<<< HEAD
-def _tuple_unflatten(values: Iterable[Any], context: Context) -> Tuple[Any, ...]:
-    return tuple(values)
-=======
+def _dict_flatten(d: Dict[Any, Any]) -> Tuple[List[Any], Context]:
+    return list(d.values()), list(d.keys())
+
+
 def _dict_flatten_with_keys(
     d: Dict[Any, Any]
 ) -> Tuple[List[Tuple[KeyEntry, Any]], Context]:
@@ -412,7 +399,6 @@
 
 def _dict_unflatten(values: Iterable[Any], context: Context) -> Dict[Any, Any]:
     return dict(zip(context, values))
->>>>>>> 9768f73c
 
 
 def _namedtuple_flatten(d: NamedTuple) -> Tuple[List[Any], Context]:
@@ -617,8 +603,10 @@
 
 
 # A leaf is defined as anything that is not a Node.
-def _is_leaf(tree: PyTree) -> bool:
-    return _get_node_type(tree) not in SUPPORTED_NODES
+def _is_leaf(tree: PyTree, is_leaf: Optional[Callable[[PyTree], bool]] = None) -> bool:
+    return (is_leaf is not None and is_leaf(tree)) or _get_node_type(
+        tree
+    ) not in SUPPORTED_NODES
 
 
 # A TreeSpec represents the structure of a pytree. It holds:
@@ -785,8 +773,12 @@
 _LEAF_SPEC = LeafSpec()
 
 
-def _tree_flatten_helper(tree: PyTree, leaves: List[Any]) -> TreeSpec:
-    if _is_leaf(tree):
+def _tree_flatten_helper(
+    tree: PyTree,
+    leaves: List[Any],
+    is_leaf: Optional[Callable[[PyTree], bool]] = None,
+) -> TreeSpec:
+    if _is_leaf(tree, is_leaf=is_leaf):
         leaves.append(tree)
         return _LEAF_SPEC
 
@@ -795,17 +787,22 @@
     child_pytrees, context = flatten_fn(tree)
 
     # Recursively flatten the children
-    children_specs = [_tree_flatten_helper(child, leaves) for child in child_pytrees]
+    children_specs = [
+        _tree_flatten_helper(child, leaves, is_leaf=is_leaf) for child in child_pytrees
+    ]
 
     return TreeSpec(node_type, context, children_specs)
 
 
-def tree_flatten(tree: PyTree) -> Tuple[List[Any], TreeSpec]:
+def tree_flatten(
+    tree: PyTree,
+    is_leaf: Optional[Callable[[PyTree], bool]] = None,
+) -> Tuple[List[Any], TreeSpec]:
     """Flattens a pytree into a list of values and a TreeSpec that can be used
     to reconstruct the pytree.
     """
     leaves: List[Any] = []
-    spec = _tree_flatten_helper(tree, leaves)
+    spec = _tree_flatten_helper(tree, leaves, is_leaf=is_leaf)
     return leaves, spec
 
 
@@ -821,8 +818,12 @@
     return treespec.unflatten(leaves)
 
 
-def _tree_leaves_helper(tree: PyTree, leaves: List[Any]) -> None:
-    if _is_leaf(tree):
+def _tree_leaves_helper(
+    tree: PyTree,
+    leaves: List[Any],
+    is_leaf: Optional[Callable[[PyTree], bool]] = None,
+) -> None:
+    if _is_leaf(tree, is_leaf=is_leaf):
         leaves.append(tree)
         return
 
@@ -832,22 +833,33 @@
 
     # Recursively flatten the children
     for child in child_pytrees:
-        _tree_leaves_helper(child, leaves)
-
-
-def tree_leaves(tree: PyTree) -> List[Any]:
+        _tree_leaves_helper(child, leaves, is_leaf=is_leaf)
+
+
+def tree_leaves(
+    tree: PyTree,
+    is_leaf: Optional[Callable[[PyTree], bool]] = None,
+) -> List[Any]:
     """Get a list of leaves of a pytree."""
     leaves: List[Any] = []
-    _tree_leaves_helper(tree, leaves)
+    _tree_leaves_helper(tree, leaves, is_leaf=is_leaf)
     return leaves
 
 
-def tree_structure(tree: PyTree) -> TreeSpec:
+def tree_structure(
+    tree: PyTree,
+    is_leaf: Optional[Callable[[PyTree], bool]] = None,
+) -> TreeSpec:
     """Get the TreeSpec for a pytree."""
-    return tree_flatten(tree)[1]
-
-
-def tree_map(func: Callable[..., Any], tree: PyTree, *rests: PyTree) -> PyTree:
+    return tree_flatten(tree, is_leaf=is_leaf)[1]
+
+
+def tree_map(
+    func: Callable[..., Any],
+    tree: PyTree,
+    *rests: PyTree,
+    is_leaf: Optional[Callable[[PyTree], bool]] = None,
+) -> PyTree:
     """Map a multi-input function over pytree args to produce a new pytree.
 
     See also :func:`tree_map_`.
@@ -870,18 +882,28 @@
             argument to function ``func``.
         rests (tuple of pytree): A tuple of pytrees, each of which has the same structure as
             ``tree`` or has ``tree`` as a prefix.
+        is_leaf (callable, optional): An extra leaf predicate function that will be called at each
+            flattening step. The function should have a single argument with signature
+            ``is_leaf(node) -> bool``. If it returns :data:`True`, the whole subtree being treated
+            as a leaf. Otherwise, the default pytree registry will be used to determine a node is a
+            leaf or not. If the function is not specified, the default pytree registry will be used.
 
     Returns:
         A new pytree with the same structure as ``tree`` but with the value at each leaf given by
         ``func(x, *xs)`` where ``x`` is the value at the corresponding leaf in ``tree`` and ``xs``
         is the tuple of values at corresponding nodes in ``rests``.
     """
-    leaves, treespec = tree_flatten(tree)
+    leaves, treespec = tree_flatten(tree, is_leaf=is_leaf)
     flat_args = [leaves] + [treespec.flatten_up_to(r) for r in rests]
     return treespec.unflatten(map(func, *flat_args))
 
 
-def tree_map_(func: Callable[..., Any], tree: PyTree, *rests: PyTree) -> PyTree:
+def tree_map_(
+    func: Callable[..., Any],
+    tree: PyTree,
+    *rests: PyTree,
+    is_leaf: Optional[Callable[[PyTree], bool]] = None,
+) -> PyTree:
     """Like :func:`tree_map`, but do an inplace call on each leaf and return the original tree.
 
     See also :func:`tree_map`.
@@ -893,13 +915,18 @@
             argument to function ``func``.
         rests (tuple of pytree): A tuple of pytrees, each of which has the same structure as
             ``tree`` or has ``tree`` as a prefix.
+        is_leaf (callable, optional): An extra leaf predicate function that will be called at each
+            flattening step. The function should have a single argument with signature
+            ``is_leaf(node) -> bool``. If it returns :data:`True`, the whole subtree being treated
+            as a leaf. Otherwise, the default pytree registry will be used to determine a node is a
+            leaf or not. If the function is not specified, the default pytree registry will be used.
 
     Returns:
         The original ``tree`` with the value at each leaf is given by the side-effect of function
         ``func(x, *xs)`` (not the return value) where ``x`` is the value at the corresponding leaf
         in ``tree`` and ``xs`` is the tuple of values at values at corresponding nodes in ``rests``.
     """
-    leaves, treespec = tree_flatten(tree)
+    leaves, treespec = tree_flatten(tree, is_leaf=is_leaf)
     flat_args = [leaves] + [treespec.flatten_up_to(r) for r in rests]
     tuple(map(func, *flat_args))  # consume and exhaust the iterable
     return tree
@@ -977,6 +1004,7 @@
     __type_or_types: Type[T],
     func: Fn[T, Any],
     tree: PyTree,
+    is_leaf: Optional[Callable[[PyTree], bool]] = None,
 ) -> PyTree:
     ...
 
@@ -986,6 +1014,7 @@
     __type_or_types: Type2[T, S],
     func: Fn2[T, S, Any],
     tree: PyTree,
+    is_leaf: Optional[Callable[[PyTree], bool]] = None,
 ) -> PyTree:
     ...
 
@@ -995,6 +1024,7 @@
     __type_or_types: Type3[T, S, U],
     func: Fn3[T, S, U, Any],
     tree: PyTree,
+    is_leaf: Optional[Callable[[PyTree], bool]] = None,
 ) -> PyTree:
     ...
 
@@ -1003,8 +1033,9 @@
     __type_or_types: TypeAny,
     func: FnAny[Any],
     tree: PyTree,
+    is_leaf: Optional[Callable[[PyTree], bool]] = None,
 ) -> PyTree:
-    return tree_map(map_only(__type_or_types)(func), tree)
+    return tree_map(map_only(__type_or_types)(func), tree, is_leaf=is_leaf)
 
 
 @overload
@@ -1012,6 +1043,7 @@
     __type_or_types: Type[T],
     func: Fn[T, Any],
     tree: PyTree,
+    is_leaf: Optional[Callable[[PyTree], bool]] = None,
 ) -> PyTree:
     ...
 
@@ -1021,6 +1053,7 @@
     __type_or_types: Type2[T, S],
     func: Fn2[T, S, Any],
     tree: PyTree,
+    is_leaf: Optional[Callable[[PyTree], bool]] = None,
 ) -> PyTree:
     ...
 
@@ -1030,6 +1063,7 @@
     __type_or_types: Type3[T, S, U],
     func: Fn3[T, S, U, Any],
     tree: PyTree,
+    is_leaf: Optional[Callable[[PyTree], bool]] = None,
 ) -> PyTree:
     ...
 
@@ -1038,17 +1072,26 @@
     __type_or_types: TypeAny,
     func: FnAny[Any],
     tree: PyTree,
+    is_leaf: Optional[Callable[[PyTree], bool]] = None,
 ) -> PyTree:
-    return tree_map_(map_only(__type_or_types)(func), tree)
-
-
-def tree_all(pred: Callable[[Any], bool], tree: PyTree) -> bool:
-    flat_args = tree_leaves(tree)
+    return tree_map_(map_only(__type_or_types)(func), tree, is_leaf=is_leaf)
+
+
+def tree_all(
+    pred: Callable[[Any], bool],
+    tree: PyTree,
+    is_leaf: Optional[Callable[[PyTree], bool]] = None,
+) -> bool:
+    flat_args = tree_leaves(tree, is_leaf=is_leaf)
     return all(map(pred, flat_args))
 
 
-def tree_any(pred: Callable[[Any], bool], tree: PyTree) -> bool:
-    flat_args = tree_leaves(tree)
+def tree_any(
+    pred: Callable[[Any], bool],
+    tree: PyTree,
+    is_leaf: Optional[Callable[[PyTree], bool]] = None,
+) -> bool:
+    flat_args = tree_leaves(tree, is_leaf=is_leaf)
     return any(map(pred, flat_args))
 
 
@@ -1057,6 +1100,7 @@
     __type_or_types: Type[T],
     pred: Fn[T, bool],
     tree: PyTree,
+    is_leaf: Optional[Callable[[PyTree], bool]] = None,
 ) -> bool:
     ...
 
@@ -1066,6 +1110,7 @@
     __type_or_types: Type2[T, S],
     pred: Fn2[T, S, bool],
     tree: PyTree,
+    is_leaf: Optional[Callable[[PyTree], bool]] = None,
 ) -> bool:
     ...
 
@@ -1075,6 +1120,7 @@
     __type_or_types: Type3[T, S, U],
     pred: Fn3[T, S, U, bool],
     tree: PyTree,
+    is_leaf: Optional[Callable[[PyTree], bool]] = None,
 ) -> bool:
     ...
 
@@ -1083,8 +1129,9 @@
     __type_or_types: TypeAny,
     pred: FnAny[bool],
     tree: PyTree,
+    is_leaf: Optional[Callable[[PyTree], bool]] = None,
 ) -> bool:
-    flat_args = tree_leaves(tree)
+    flat_args = tree_leaves(tree, is_leaf=is_leaf)
     return all(pred(x) for x in flat_args if isinstance(x, __type_or_types))
 
 
@@ -1093,6 +1140,7 @@
     __type_or_types: Type[T],
     pred: Fn[T, bool],
     tree: PyTree,
+    is_leaf: Optional[Callable[[PyTree], bool]] = None,
 ) -> bool:
     ...
 
@@ -1102,6 +1150,7 @@
     __type_or_types: Type2[T, S],
     pred: Fn2[T, S, bool],
     tree: PyTree,
+    is_leaf: Optional[Callable[[PyTree], bool]] = None,
 ) -> bool:
     ...
 
@@ -1111,6 +1160,7 @@
     __type_or_types: Type3[T, S, U],
     pred: Fn3[T, S, U, bool],
     tree: PyTree,
+    is_leaf: Optional[Callable[[PyTree], bool]] = None,
 ) -> bool:
     ...
 
@@ -1119,8 +1169,9 @@
     __type_or_types: TypeAny,
     pred: FnAny[bool],
     tree: PyTree,
+    is_leaf: Optional[Callable[[PyTree], bool]] = None,
 ) -> bool:
-    flat_args = tree_leaves(tree)
+    flat_args = tree_leaves(tree, is_leaf=is_leaf)
     return any(pred(x) for x in flat_args if isinstance(x, __type_or_types))
 
 
@@ -1132,10 +1183,14 @@
 # a user can pass in vmap(fn, in_dims)(*inputs). `in_dims` should be
 # broadcastable to the tree structure of `inputs` and we use
 # _broadcast_to_and_flatten to check this.
-def _broadcast_to_and_flatten(tree: PyTree, treespec: TreeSpec) -> Optional[List[Any]]:
+def _broadcast_to_and_flatten(
+    tree: PyTree,
+    treespec: TreeSpec,
+    is_leaf: Optional[Callable[[PyTree], bool]] = None,
+) -> Optional[List[Any]]:
     assert isinstance(treespec, TreeSpec)
 
-    if _is_leaf(tree):
+    if _is_leaf(tree, is_leaf=is_leaf):
         return [tree] * treespec.num_leaves
     if isinstance(treespec, LeafSpec):
         return None
@@ -1153,7 +1208,7 @@
     # Recursively flatten the children
     result: List[Any] = []
     for child, child_spec in zip(child_pytrees, treespec.children_specs):
-        flat = _broadcast_to_and_flatten(child, child_spec)
+        flat = _broadcast_to_and_flatten(child, child_spec, is_leaf=is_leaf)
         if flat is not None:
             result += flat
         else:
