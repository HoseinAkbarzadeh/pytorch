import dataclasses
import logging
import threading
import warnings
from collections import defaultdict
from typing import Any, Dict, List, Optional, Union

import torch.utils._pytree as pytree
from torch import Tensor
from torch._C import DispatchKey
from torch._ops import HigherOrderOperator
from torch._prims_common import clone_preserve_strides
from torch._subclasses.fake_tensor import FakeTensorMode
from torch.fx.experimental.proxy_tensor import (
    disable_proxy_modes_tracing,
    ProxyTorchDispatchMode,
    track_tensor_tree,
)

log = logging.getLogger("torch._dynamo")


###############################################################################
# Kernel Side Table


# We cannot put Triton Kernels into the FX graph as the graph nodes
# do not support arbitrary functions.
# Use a side table.
# We use two dicts so that fetching both the kernel and id are O(1)
class KernelSideTable:
    id_to_kernel: Dict[int, Any] = dict()
    kernel_to_id: Dict[Any, int] = dict()
    lock = threading.Lock()

    # Returns index on the table
    def add_kernel(self, kernel) -> int:
        with self.lock:
            if kernel in self.kernel_to_id:
                return self.kernel_to_id[kernel]

            idx = len(self.id_to_kernel)
            self.id_to_kernel[idx] = kernel
            self.kernel_to_id[kernel] = idx
            return idx

    # Returns the triton kernel at the given index
    def get_kernel(self, idx: int):
        # No need to lock here as fetching from dict is atomic
        assert idx in self.id_to_kernel
        return self.id_to_kernel[idx]

    # Resets the table (only meant to be used in unit tests)
    # This is only safe assuming single threaded execution
    def reset_table(self) -> None:
        self.id_to_kernel = dict()
        self.kernel_to_id = dict()


kernel_side_table = KernelSideTable()


###############################################################################
# Mutation Tracker


@dataclasses.dataclass(frozen=True)
class Param:
    idx: int


@dataclasses.dataclass(frozen=True)
class Intermediate:
    idx: int

    def fake(self):
        return self.idx < 0


@dataclasses.dataclass(frozen=True)
class Op:
    name: str
    fn_call_name: Optional[str]
    args: List[Union[Param, Intermediate]]
    ret: Intermediate = dataclasses.field(repr=False)

    def __post_init__(self):
        if self.name == "tt.call":
            assert self.fn_call_name is not None
        else:
            assert self.fn_call_name is None


def generate_ttir(kernel, kwargs):
    """
    Uses Triton's internal code generation to create TTIR
    """
    import triton
    from triton.compiler.compiler import ASTSource
    from triton.runtime.autotuner import Autotuner
    from triton.runtime.jit import JITFunction

    import torch
    from torch._subclasses.fake_tensor import FakeTensor

    if isinstance(kernel, Autotuner):
        if len(kernel.configs) > 0:
            # If we are autotuning, then it doesn't matter which version gets
            # picked for tracing purposes, so lets pick the first one
            kwargs = {**kwargs, **kernel.configs[0].kwargs}
        kernel = kernel.fn

    assert isinstance(kernel, JITFunction)

    if len(kwargs) != len(kernel.arg_names):
        raise Exception("Incorrect number of arguments passed to kernel")

    # Replace all SymExprs with a regular value for TTIR generation
    # Replace all FakeTensor with real tensors
    # These replacements are needed for triton's type, key and config functions
    ordered_args: Dict[str, Any] = {}
    for name in kernel.arg_names:
        a = kwargs[name]
        if isinstance(a, (torch.SymInt, torch.SymFloat, torch.SymBool)):
            ordered_args[name] = 2
        elif isinstance(a, FakeTensor):
            ordered_args[name] = torch.empty(2, dtype=a.dtype)
        else:
            ordered_args[name] = a

    ordered_tensor_names = [
        name for name, arg in ordered_args.items() if isinstance(arg, Tensor)
    ]
    specialization = kernel._get_config(*ordered_args.values())
    constants = {
        i: arg
        for i, arg in enumerate(ordered_args.values())
        if not isinstance(arg, Tensor)
    }

    # Build kernel signature -- doesn't include constexpr arguments.
    signature = {
        i: kernel._type_of(kernel._key_of(arg))
        for i, arg in enumerate(ordered_args.values())
        if i not in kernel.constexprs
    }

    context = triton._C.libtriton.ir.context()
    target = triton.runtime.driver.active.get_current_target()
    backend = triton.compiler.compiler.make_backend(target)
    options = backend.parse_options(dict())
    triton._C.libtriton.ir.load_dialects(context)
    backend.load_dialects(context)

    src = ASTSource(kernel, signature, constants, specialization)
    ttir_module = src.make_ir(options, context)
    return str(ttir_module), ordered_tensor_names


def parse_ttir(ttir, kwargs):
    """
    Given a Triton emitted TTIR text, this function lexes and parses the
    code using a minimal grammar defined inside. During the lexing/parsing,
    we drop any constant value and type information as they are not
    necessary to us.
    Being able to choose what we need makes this not a general purpose TTIR
    parser which further makes parsing much simpler.
    """
    # TODO(oulgen):
    # - Support parsing for/while loops
    # - Support closures (e.g. "tt.reduce")

    try:
        import lark  # type: ignore[import-not-found]
        from lark import Lark, Transformer, v_args
    except ModuleNotFoundError:
        warnings.warn(
            "Using slow path for user-defined Triton kernels. `pip install lark` to fix this."
        )
        raise

    # Ops looks like one of the following forms:
    #
    # %14 = tt.addptr %13, %4 : tensor<4x!tt.ptr<f32, 1>>, tensor<4xi32>
    # tt.store %14, %12, %5 {cache = 1 : i32, evict = 1 : i32} : tensor<4xf32>
    # %15 = "tt.atomic_rmw"(%14, %12, %5) <{atomic_rmw_op = 5 : i32, scope = 1 : i32, sem = 4 : i32}> : (tensor<4x!tt.ptr<f32, 1>>, tensor<4xf32>, tensor<4xi1>) -> tensor<4xf32>  # noqa: B950
    grammar = """
        start: (module_block | loc_line)+

        loc_line: "#loc" /.+/ NEWLINE

        module_block: "module" "{" func_block+ "}" LOC

        func_block: "tt.func" ("public"|"private") FN_NAME "(" /.+/ NEWLINE stmt* "}" LOC -> process_func

        ?stmt: op | cond

<<<<<<< HEAD
=======
        cond: [assign_lhs "="] "scf.if" args rest stmt* "}" "else" "{" stmt* "}" LOC -> process_cond

>>>>>>> 82248f0b
        op: OP_NAME LOC
          | [assign_lhs "="] OP_NAME [FN_NAME] args rest?  -> process_op

        ?rest: (":" | "{" | "\\"" | "->" | "<") /.+/ NEWLINE

        args: | "("? arg ("," arg)* ")"?

        ?arg: INTERMEDIATE | CONSTANT | PARAM | "[" arg "]" | arg_with_index
<<<<<<< HEAD

        ?arg_with_index: arg "#" DIGIT+

=======

        ?arg_with_index: arg "#" DIGIT+

>>>>>>> 82248f0b
        ?assign_lhs: (INTERMEDIATE | CONSTANT) [":" DIGIT+]

        PARAM.5: "%arg" DIGIT+
        INTERMEDIATE.4: "%" DIGIT+
        NAME: (LETTER | DIGIT | "_")+
        CONSTANT: "%"? NAME+ ("<" DIGIT+ ">")?

        FN_NAME: "@" NAME+
        OP_NAME: "\\""? NAME "." NAME "\\""?

        LOC.5: "loc(#loc" DIGIT* ")"

        %import common.LETTER
        %import common.DIGIT
        %import common.WS
        %import common.NEWLINE
        %import common.ESCAPED_STRING
        %ignore WS
    """

    next_fake_intermediate = 0

    def convert(token):
        if isinstance(token, lark.tree.Tree):
            if token.data == "args":
                return [convert(a) for a in token.children]
            elif token.data in {"assign_lhs", "arg_with_index"}:
                # Drop length/index qualifier
                return convert(token.children[0])
            else:
                raise AssertionError(f"Tree node with {token.data}")

        if token is None or (
            isinstance(token, lark.lexer.Token) and token.type == "CONSTANT"
        ):
            nonlocal next_fake_intermediate
            next_fake_intermediate -= 1
            return Intermediate(next_fake_intermediate)

        assert isinstance(token, lark.lexer.Token)

        if token.type == "INTERMEDIATE":
            return Intermediate(int(token.value[len("%") :]))
        if token.type == "PARAM":
            return Param(int(token.value[len("%arg") :]))

        raise AssertionError(f"{type(token.type)} => {token.value} invalid")

    # In alternative representation, function names are quoted.
    # It should be possible to move this into the grammar alltogether.
    def convert_name(token):
        if token is None:
            return None
        s = token.value
        if len(s) > 2 and s[0] == '"' and s[-1] == '"':
            return s[1:-1]
        return s

    functions: Dict[str, Dict[Intermediate, List[Op]]] = {}

    def extend_dict_list(d1, d2):
        for key, values in d2.items():
            d1[key].extend(values)

    @v_args(inline=True)
    class TransformOps(Transformer):
        def process_op(self, ret, op_name, fn_name, args, *rest):
            return Op(
                convert_name(op_name),
                convert_name(fn_name),
                convert(args),
                convert(ret),
            )

        def process_func(self, name, _args, *stmts):
            ops: Dict[Intermediate, List[Op]] = defaultdict(list)
            for e in stmts:
                if isinstance(e, Op):
                    ops[e.ret].append(e)
                elif isinstance(e, dict):
                    extend_dict_list(ops, e)
            functions[name.value] = ops

        def process_cond(self, ret, _args, _rest, *stmts):
            ret = convert(ret)
            ops: Dict[Intermediate, List[Op]] = defaultdict(list)
            for e in stmts:
                if isinstance(e, Op):
                    if e.name == "scf.yield":
                        ops[ret].append(Op(e.name, None, e.args, ret))
                    else:
                        ops[e.ret].append(e)
                elif isinstance(e, dict):
                    extend_dict_list(ops, e)
            return ops

    parser = Lark(
        grammar, parser="lalr", maybe_placeholders=True, transformer=TransformOps()
    )
    parser.parse(ttir)
    return functions


class MemoizeWithCycleCheck:
    def __init__(self, fn):
        self.fn = fn
        self.reset()

    def __call__(self, functions, fn_name, num_args):
        key = (fn_name, num_args)
        if key not in self.cache:
            self.cache[key] = None
            self.cache[key] = self.fn(functions, fn_name, num_args)
        if self.cache[key] is None:
            raise Exception("Recursion is not supported")
        return self.cache[key]

    def reset(self):
        self.cache = {}


@MemoizeWithCycleCheck
def analyze_kernel_mutations(functions, fn_name, num_args):
    """
    Analyzes the graph to detect all sinks from a predefined list of sinks
    by using triton's MemWrite trait list. NOTE: What if triton exposed this?
    From each sink, it traverses the CFG backwards to identify all the input
    pointers that are mutated
    """
    # Name of mutation op to mutated parameter indices
    # List from Triton Github include/triton/Dialect/Triton/IR/TritonOps.td
    # All the OPs that have MemWrite trait.
    # What if Triton exposed this?
    MUTATION_OPS = {"tt.store": [0], "tt.atomic_cas": [0], "tt.atomic_rmw": [0]}
    # Ops that we want to bail out on
    UNKNOWN_OPS = {"tt.elementwise_inline_asm"}

    stack: List[Union[Param, Intermediate]] = []
    visited = set()
    ops = functions[fn_name]
    for op_list in ops.values():
        for op in op_list:
            if op.name in UNKNOWN_OPS:
                raise Exception(
                    f"ttir analysis hit an op we do not know how to analyze: {op.name}"
                )

            if op.name == "tt.call":
                assert op.fn_call_name in functions
                mutations = analyze_kernel_mutations(
                    functions, op.fn_call_name, len(op.args)
                )
                for idx, mutated in enumerate(mutations):
                    if mutated:
                        stack.append(op.args[idx])
            else:
                for idx in MUTATION_OPS.get(op.name, []):
                    stack.append(op.args[idx])

    # The following is an iterative DFS algorithm
    mutated = [False] * num_args
    while len(stack):
        arg = stack.pop()
        if arg in visited:
            continue
        else:
            visited.add(arg)

        if isinstance(arg, Param):
            mutated[arg.idx] = True
        elif isinstance(arg, Intermediate) and not arg.fake():
            for op in ops[arg]:
                # Skip arguments to load
                if op.name != "tt.load":
                    stack.extend(op.args)
    return mutated


def identify_mutated_tensors(kernel, kwargs):
    """
    Given a triton kernel and the arguments for this kernel, this function
    1) Retrieves the TTIR converted version of the kernel from Triton's API.
    2) Parses the TTIR and creates a control flow graph
    3) Analyzes the graph to detect all input tensor mutations
    """

    try:
        from torch._dynamo import config

        if not config.optimize_user_defined_triton_kernels:
            raise Exception("optimize_user_defined_triton_kernels is False")

        ttir, ordered_tensor_names = generate_ttir(kernel, kwargs)
        functions = parse_ttir(ttir, kwargs)

        kernel_name = next(iter(functions.keys()))
        # Triton codegen modifies the name
        assert kernel.fn.__name__ in kernel_name
        # Reset the cache between top level invocations
        # The cache for analyze kernel mutations is mainly used for cycle
        # detection, so each top level invocation needs a clean cache
        analyze_kernel_mutations.reset()
        mutations = analyze_kernel_mutations(functions, kernel_name, len(kwargs))

        return [
            ordered_tensor_names[i] for i, mutated in enumerate(mutations) if mutated
        ]
    except Exception as e:
        import traceback

        log.debug(
            "Encountered an exception in identify_mutated_tensors, assuming every input is mutated"
        )
        log.debug(
            "".join(
                traceback.TracebackException.from_exception(e).format()  # noqa: G001
            )
        )
        return [key for key, value in kwargs.items() if isinstance(value, Tensor)]


###############################################################################
# Triton Kernel Wrappers


# Used for wrapping a Triton Kernel
class TritonKernelWrapperMutation(HigherOrderOperator):
    def __init__(self):
        super().__init__("triton_kernel_wrapper_mutation")


triton_kernel_wrapper_mutation = TritonKernelWrapperMutation()


# Used for wrapping a Triton Kernel in a functional manner
class TritonKernelWrapperFunctional(HigherOrderOperator):
    def __init__(self):
        super().__init__("triton_kernel_wrapper_functional")


triton_kernel_wrapper_functional = TritonKernelWrapperFunctional()


@triton_kernel_wrapper_mutation.py_impl(DispatchKey.CompositeExplicitAutograd)
def triton_kernel_wrapper_mutation_dense(*, kernel_idx, grid, kwargs):
    from torch._inductor.codegen.wrapper import user_defined_kernel_grid_fn_code

    kernel = kernel_side_table.get_kernel(kernel_idx)

    if len(grid) == 1:
        grid_fn = grid[0]
    else:
        fn_name, code = user_defined_kernel_grid_fn_code(
            kernel.fn.__name__, kernel.configs, grid
        )
        namespace: Dict[str, Any] = {}
        exec(code, namespace)
        grid_fn = namespace[fn_name]

    kernel[grid_fn](**kwargs)


@triton_kernel_wrapper_mutation.py_impl(FakeTensorMode)
def triton_kernel_wrapper_mutation_fake_tensor_mode(mode, *, kernel_idx, grid, kwargs):
    with mode:
        return None


def trace_triton_kernel_wrapper(proxy_mode, func_overload, node_args):
    with disable_proxy_modes_tracing():
        out = func_overload(**node_args)

    proxy_args = pytree.tree_map(proxy_mode.tracer.unwrap_proxy, node_args)
    out_proxy = proxy_mode.tracer.create_proxy(
        "call_function",
        func_overload,
        (),
        proxy_args,
        name=func_overload.__name__ + "_proxy",
    )
    return track_tensor_tree(out, out_proxy, constant=None, tracer=proxy_mode.tracer)


@triton_kernel_wrapper_mutation.py_impl(ProxyTorchDispatchMode)
def triton_kernel_wrapper_mutation_proxy_torch_dispatch_mode(
    mode, *, kernel_idx, grid, kwargs
):
    if mode.enable_tracing:
        trace_triton_kernel_wrapper(
            mode,
            triton_kernel_wrapper_mutation,
            {"kernel_idx": kernel_idx, "grid": grid, "kwargs": kwargs},
        )
    else:
        triton_kernel_wrapper_mutation(kernel_idx=kernel_idx, grid=grid, kwargs=kwargs)

    return None


@triton_kernel_wrapper_mutation.py_functionalize_impl
def triton_kernel_wrapper_mutation_functionalize(ctx, kernel_idx, grid, kwargs):
    unwrapped_kwargs = ctx.unwrap_tensors(kwargs)
    kernel = kernel_side_table.get_kernel(kernel_idx)
    # TODO(oulgen): Preexisting bug, if two kernel inputs are views of each
    # other, and one gets mutated in kernel, and later another gets mutated,
    # they are no longer equal. Fix this by graph breaking on this condition
    # earlier in dynamo.
    tensors_to_clone = identify_mutated_tensors(kernel, unwrapped_kwargs)
    with ctx.redispatch_to_next():
        unwrapped_outputs = triton_kernel_wrapper_functional(
            kernel_idx=kernel_idx,
            grid=grid,
            kwargs=unwrapped_kwargs,
            tensors_to_clone=tensors_to_clone,
        )

    assert set(unwrapped_outputs.keys()).issubset(set(kwargs.keys()))
    for key, output_arg in unwrapped_outputs.items():
        if not isinstance(output_arg, Tensor):
            continue
        input_arg = kwargs[key]
        assert isinstance(input_arg, Tensor)

        ctx.replace(input_arg, output_arg)
        # indicate that above replace is hidden from autograd
        ctx.mark_mutation_hidden_from_autograd(input_arg)
        ctx.commit_update(input_arg)
        ctx.sync(input_arg)
        # sync calls replace_ under the hood, so again indicate that
        # this indirect replace is hidden from autograd
        ctx.mark_mutation_hidden_from_autograd(input_arg)
    return None


@triton_kernel_wrapper_functional.py_impl(DispatchKey.CompositeExplicitAutograd)
def triton_kernel_wrapper_functional_dense(
    *, kernel_idx, grid, kwargs, tensors_to_clone
):
    # TODO(oulgen): For performance reasons, we want to ensure that these
    # `clone_preserve_strides` calls are never executed at runtime
    # (inductor should always optimize them away).
    # Requires https://github.com/pytorch/pytorch/issues/109240
    kwargs = {
        key: (clone_preserve_strides(val) if key in tensors_to_clone else val)
        for key, val in kwargs.items()
    }
    triton_kernel_wrapper_mutation(kernel_idx=kernel_idx, grid=grid, kwargs=kwargs)
    return {key: val for key, val in kwargs.items() if key in tensors_to_clone}


@triton_kernel_wrapper_functional.py_impl(FakeTensorMode)
def triton_kernel_wrapper_functional_fake_tensor_mode(
    mode, *, kernel_idx, grid, kwargs, tensors_to_clone
):
    # TODO(oulgen): For performance reasons, we want to ensure that these
    # `clone_preserve_strides` calls are never executed at runtime
    # (inductor should always optimize them away).
    # Requires https://github.com/pytorch/pytorch/issues/109240
    with mode:
        return {
            key: clone_preserve_strides(val)
            for key, val in kwargs.items()
            if key in tensors_to_clone
        }


@triton_kernel_wrapper_functional.py_impl(ProxyTorchDispatchMode)
def triton_kernel_wrapper_functional_proxy_torch_dispatch_mode(
    mode, *, kernel_idx, grid, kwargs, tensors_to_clone
):
    if mode.enable_tracing:
        return trace_triton_kernel_wrapper(
            mode,
            triton_kernel_wrapper_functional,
            {
                "kernel_idx": kernel_idx,
                "grid": grid,
                "kwargs": kwargs,
                "tensors_to_clone": tensors_to_clone,
            },
        )
    else:
        return triton_kernel_wrapper_functional(
            kernel_idx=kernel_idx,
            grid=grid,
            kwargs=kwargs,
            tensors_to_clone=tensors_to_clone,
        )


@triton_kernel_wrapper_functional.py_functionalize_impl
def triton_kernel_wrapper_functional_functionalize(
    ctx, kernel_idx, grid, kwargs, tensors_to_clone
):
    unwrapped_kwargs = ctx.unwrap_tensors(kwargs)
    with ctx.redispatch_to_next():
        outputs = triton_kernel_wrapper_functional(
            kernel_idx=kernel_idx,
            grid=grid,
            kwargs=unwrapped_kwargs,
            tensors_to_clone=tensors_to_clone,
        )
        return ctx.wrap_tensors(outputs)


triton_kernel_wrapper_mutation.fallthrough(DispatchKey.PythonDispatcher)  # type: ignore[attr-defined]
triton_kernel_wrapper_mutation.fallthrough(DispatchKey.PythonTLSSnapshot)  # type: ignore[attr-defined]
triton_kernel_wrapper_mutation.fallthrough(DispatchKey.ADInplaceOrView)
triton_kernel_wrapper_mutation.fallthrough(DispatchKey.BackendSelect)
triton_kernel_wrapper_mutation.fallthrough(DispatchKey.AutocastCPU)  # type: ignore[attr-defined]
triton_kernel_wrapper_mutation.fallthrough(DispatchKey.AutocastCUDA)  # type: ignore[attr-defined]
triton_kernel_wrapper_mutation.fallthrough(DispatchKey.AutogradCUDA)
triton_kernel_wrapper_mutation.fallthrough(DispatchKey.AutogradCPU)

triton_kernel_wrapper_functional.fallthrough(DispatchKey.PythonDispatcher)  # type: ignore[attr-defined]
triton_kernel_wrapper_functional.fallthrough(DispatchKey.PythonTLSSnapshot)  # type: ignore[attr-defined]
triton_kernel_wrapper_functional.fallthrough(DispatchKey.ADInplaceOrView)
triton_kernel_wrapper_functional.fallthrough(DispatchKey.BackendSelect)
triton_kernel_wrapper_functional.fallthrough(DispatchKey.AutocastCPU)  # type: ignore[attr-defined]
triton_kernel_wrapper_functional.fallthrough(DispatchKey.AutocastCUDA)  # type: ignore[attr-defined]
triton_kernel_wrapper_functional.fallthrough(DispatchKey.AutogradCUDA)
triton_kernel_wrapper_functional.fallthrough(DispatchKey.AutogradCUDA)
triton_kernel_wrapper_functional.fallthrough(DispatchKey.AutogradCPU)<|MERGE_RESOLUTION|>--- conflicted
+++ resolved
@@ -195,11 +195,8 @@
 
         ?stmt: op | cond
 
-<<<<<<< HEAD
-=======
         cond: [assign_lhs "="] "scf.if" args rest stmt* "}" "else" "{" stmt* "}" LOC -> process_cond
 
->>>>>>> 82248f0b
         op: OP_NAME LOC
           | [assign_lhs "="] OP_NAME [FN_NAME] args rest?  -> process_op
 
@@ -208,15 +205,9 @@
         args: | "("? arg ("," arg)* ")"?
 
         ?arg: INTERMEDIATE | CONSTANT | PARAM | "[" arg "]" | arg_with_index
-<<<<<<< HEAD
 
         ?arg_with_index: arg "#" DIGIT+
 
-=======
-
-        ?arg_with_index: arg "#" DIGIT+
-
->>>>>>> 82248f0b
         ?assign_lhs: (INTERMEDIATE | CONSTANT) [":" DIGIT+]
 
         PARAM.5: "%arg" DIGIT+
