#include <torch/csrc/THP.h>
#include <torch/csrc/utils/tensor_numpy.h>
#define WITH_NUMPY_IMPORT_ARRAY
#include <c10/util/irange.h>
#include <torch/csrc/utils/numpy_stub.h>

#ifndef USE_NUMPY
namespace torch {
namespace utils {
PyObject* tensor_to_numpy(const at::Tensor&, bool) {
  throw std::runtime_error("PyTorch was compiled without NumPy support");
}
at::Tensor tensor_from_numpy(
    PyObject* obj,
    bool warn_if_not_writeable /*=true*/) {
  throw std::runtime_error("PyTorch was compiled without NumPy support");
}

bool is_numpy_available() {
  throw std::runtime_error("PyTorch was compiled without NumPy support");
}

bool is_numpy_int(PyObject* obj) {
  throw std::runtime_error("PyTorch was compiled without NumPy support");
}
bool is_numpy_scalar(PyObject* obj) {
  throw std::runtime_error("PyTorch was compiled without NumPy support");
}
at::Tensor tensor_from_cuda_array_interface(PyObject* obj) {
  throw std::runtime_error("PyTorch was compiled without NumPy support");
}

void warn_numpy_not_writeable() {
  throw std::runtime_error("PyTorch was compiled without NumPy support");
}

// No-op stubs.
void validate_numpy_for_dlpack_deleter_bug() {}

bool is_numpy_dlpack_deleter_bugged() {
  return false;
}
} // namespace utils
} // namespace torch
#else

#include <torch/csrc/DynamicTypes.h>
#include <torch/csrc/Exceptions.h>
#include <torch/csrc/autograd/python_variable.h>
#include <torch/csrc/utils/object_ptr.h>

#include <ATen/ATen.h>
#include <ATen/TensorUtils.h>
#include <memory>
#include <sstream>
#include <stdexcept>

using namespace at;
using namespace torch::autograd;

namespace torch {
namespace utils {

bool is_numpy_available() {
  static bool available = []() {
    if (_import_array() >= 0) {
      return true;
    }
    // Try to get exception message, print warning and return false
    std::string message = "Failed to initialize NumPy";
    // NOLINTNEXTLINE(cppcoreguidelines-init-variables)
    PyObject *type, *value, *traceback;
    PyErr_Fetch(&type, &value, &traceback);
    if (auto str = value ? PyObject_Str(value) : nullptr) {
      if (auto enc_str = PyUnicode_AsEncodedString(str, "utf-8", "strict")) {
        if (auto byte_str = PyBytes_AS_STRING(enc_str)) {
          message += ": " + std::string(byte_str);
        }
        Py_XDECREF(enc_str);
      }
      Py_XDECREF(str);
    }
    PyErr_Clear();
    TORCH_WARN(message);
    return false;
  }();
  return available;
}
static std::vector<npy_intp> to_numpy_shape(IntArrayRef x) {
  // shape and stride conversion from int64_t to npy_intp
  auto nelem = x.size();
  auto result = std::vector<npy_intp>(nelem);
  for (const auto i : c10::irange(nelem)) {
    result[i] = static_cast<npy_intp>(x[i]);
  }
  return result;
}

static std::vector<int64_t> to_aten_shape(int ndim, npy_intp* values) {
  // shape and stride conversion from npy_intp to int64_t
  auto result = std::vector<int64_t>(ndim);
  for (const auto i : c10::irange(ndim)) {
    result[i] = static_cast<int64_t>(values[i]);
  }
  return result;
}

static std::vector<int64_t> seq_to_aten_shape(PyObject* py_seq) {
  int ndim = PySequence_Length(py_seq);
  TORCH_CHECK_TYPE(ndim != -1, "shape and strides must be sequences");
  auto result = std::vector<int64_t>(ndim);
  for (const auto i : c10::irange(ndim)) {
    auto item = THPObjectPtr(PySequence_GetItem(py_seq, i));
    if (!item)
      throw python_error();

    result[i] = PyLong_AsLongLong(item);
    if (result[i] == -1 && PyErr_Occurred())
      throw python_error();
  }
  return result;
}

PyObject* tensor_to_numpy(const at::Tensor& tensor, bool force /*=false*/) {
  TORCH_CHECK(is_numpy_available(), "Numpy is not available");

  TORCH_CHECK(
      !tensor.unsafeGetTensorImpl()->is_python_dispatch(),
      ".numpy() is not supported for tensor subclasses.");

  TORCH_CHECK_TYPE(
      tensor.layout() == Layout::Strided,
      "can't convert ",
      c10::str(tensor.layout()).c_str(),
      " layout tensor to numpy. ",
      "Use Tensor.dense() first.");

  if (!force) {
    TORCH_CHECK_TYPE(
        tensor.device().type() == DeviceType::CPU,
        "can't convert ",
        tensor.device().str().c_str(),
        " device type tensor to numpy. Use Tensor.cpu() to ",
        "copy the tensor to host memory first.");

    TORCH_CHECK(
        !(at::GradMode::is_enabled() && tensor.requires_grad()),
        "Can't call numpy() on Tensor that requires grad. "
        "Use tensor.detach().numpy() instead.");

    TORCH_CHECK(
        !tensor.is_conj(),
        "Can't call numpy() on Tensor that has conjugate bit set. ",
        "Use tensor.resolve_conj().numpy() instead.");

    TORCH_CHECK(
        !tensor.is_neg(),
        "Can't call numpy() on Tensor that has negative bit set. "
        "Use tensor.resolve_neg().numpy() instead.");
  }

  auto prepared_tensor = tensor.detach().cpu().resolve_conj().resolve_neg();

  auto dtype = aten_to_numpy_dtype(prepared_tensor.scalar_type());
  auto sizes = to_numpy_shape(prepared_tensor.sizes());
  auto strides = to_numpy_shape(prepared_tensor.strides());

  // NumPy strides use bytes. Torch strides use element counts.
  auto element_size_in_bytes = prepared_tensor.element_size();
  for (auto& stride : strides) {
    stride *= element_size_in_bytes;
  }

  auto array = THPObjectPtr(PyArray_New(
      &PyArray_Type,
      static_cast<int>(prepared_tensor.dim()),
      sizes.data(),
      dtype,
      strides.data(),
      prepared_tensor.data_ptr(),
      0,
      NPY_ARRAY_ALIGNED | NPY_ARRAY_WRITEABLE,
      nullptr));
  if (!array)
    return nullptr;

  // TODO: This attempts to keep the underlying memory alive by setting the base
  // object of the ndarray to the tensor and disabling resizes on the storage.
  // This is not sufficient. For example, the tensor's storage may be changed
  // via Tensor.set_, which can free the underlying memory.
  PyObject* py_tensor = THPVariable_Wrap(prepared_tensor);
  if (!py_tensor)
    throw python_error();
  if (PyArray_SetBaseObject((PyArrayObject*)array.get(), py_tensor) == -1) {
    return nullptr;
  }
  // Use the private storage API
  prepared_tensor.storage().unsafeGetStorageImpl()->set_resizable(false);

  return array.release();
}

void warn_numpy_not_writeable() {
  TORCH_WARN_ONCE(
      "The given NumPy array is not writable, and PyTorch does "
      "not support non-writable tensors. This means writing to this tensor "
      "will result in undefined behavior. "
      "You may want to copy the array to protect its data or make it writable "
      "before converting it to a tensor. This type of warning will be "
      "suppressed for the rest of this program.");
}

at::Tensor tensor_from_numpy(
    PyObject* obj,
    bool warn_if_not_writeable /*=true*/) {
  if (!is_numpy_available()) {
    throw std::runtime_error("Numpy is not available");
  }
  if (!PyArray_Check(obj)) {
    throw TypeError("expected np.ndarray (got %s)", Py_TYPE(obj)->tp_name);
  }
  auto array = (PyArrayObject*)obj;

  // warn_if_not_writable is true when a copy of numpy variable is created.
  // the warning is suppressed when a copy is being created.
  if (!PyArray_ISWRITEABLE(array) && warn_if_not_writeable) {
    warn_numpy_not_writeable();
  }

  int ndim = PyArray_NDIM(array);
  auto sizes = to_aten_shape(ndim, PyArray_DIMS(array));
  auto strides = to_aten_shape(ndim, PyArray_STRIDES(array));
  // NumPy strides use bytes. Torch strides use element counts.
  auto element_size_in_bytes = PyArray_ITEMSIZE(array);
  for (auto& stride : strides) {
    TORCH_CHECK_VALUE(
        stride % element_size_in_bytes == 0,
        "given numpy array strides not a multiple of the element byte size. "
        "Copy the numpy array to reallocate the memory.");
    stride /= element_size_in_bytes;
  }

  for (const auto i : c10::irange(ndim)) {
    TORCH_CHECK_VALUE(
        strides[i] >= 0,
        "At least one stride in the given numpy array is negative, "
        "and tensors with negative strides are not currently supported. "
        "(You can probably work around this by making a copy of your array "
        " with array.copy().) ");
  }

  void* data_ptr = PyArray_DATA(array);
  TORCH_CHECK_VALUE(
      PyArray_EquivByteorders(PyArray_DESCR(array)->byteorder, NPY_NATIVE),
      "given numpy array has byte order different from the native byte order. "
      "Conversion between byte orders is currently not supported.");
  Py_INCREF(obj);
  return at::lift_fresh(at::from_blob(
      data_ptr,
      sizes,
      strides,
      [obj](void* data) {
        pybind11::gil_scoped_acquire gil;
        Py_DECREF(obj);
      },
      at::device(kCPU).dtype(numpy_dtype_to_aten(PyArray_TYPE(array)))));
}

int aten_to_numpy_dtype(const ScalarType scalar_type) {
  switch (scalar_type) {
    case kDouble:
      return NPY_DOUBLE;
    case kFloat:
      return NPY_FLOAT;
    case kHalf:
      return NPY_HALF;
    case kComplexDouble:
      return NPY_COMPLEX128;
    case kComplexFloat:
      return NPY_COMPLEX64;
    case kLong:
      return NPY_INT64;
    case kInt:
      return NPY_INT32;
    case kShort:
      return NPY_INT16;
    case kChar:
      return NPY_INT8;
    case kByte:
      return NPY_UINT8;
    case kBool:
      return NPY_BOOL;
    default:
      TORCH_CHECK_TYPE(
          false, "Got unsupported ScalarType ", toString(scalar_type));
  }
}

ScalarType numpy_dtype_to_aten(int dtype) {
  switch (dtype) {
    case NPY_DOUBLE:
      return kDouble;
    case NPY_FLOAT:
      return kFloat;
    case NPY_HALF:
      return kHalf;
    case NPY_COMPLEX64:
      return kComplexFloat;
    case NPY_COMPLEX128:
      return kComplexDouble;
    case NPY_INT16:
      return kShort;
    case NPY_INT8:
      return kChar;
    case NPY_UINT8:
      return kByte;
    case NPY_BOOL:
      return kBool;
    default:
      // Workaround: MSVC does not support two switch cases that have the same
      // value
      if (dtype == NPY_INT || dtype == NPY_INT32) {
        // To cover all cases we must use NPY_INT because
        // NPY_INT32 is an alias which maybe equal to:
        // - NPY_INT, when sizeof(int) = 4 and sizeof(long) = 8
        // - NPY_LONG, when sizeof(int) = 4 and sizeof(long) = 4
        return kInt;
      } else if (dtype == NPY_LONGLONG || dtype == NPY_INT64) {
        // NPY_INT64 is an alias which maybe equal to:
        // - NPY_LONG, when sizeof(long) = 8 and sizeof(long long) = 8
        // - NPY_LONGLONG, when sizeof(long) = 4 and sizeof(long long) = 8
        return kLong;
      } else {
        break; // break as if this is one of the cases above because this is
               // only a workaround
      }
  }
  auto pytype = THPObjectPtr(PyArray_TypeObjectFromType(dtype));
  if (!pytype)
    throw python_error();
<<<<<<< HEAD
  throw TypeError(
      "can't convert np.ndarray of type %s. The only supported types are: "
      "float64, float32, float16, complex64, complex128, int64, int32, int16, int8, uint8, and bool.",
      ((PyTypeObject*)pytype.get())->tp_name);
=======
  TORCH_CHECK_TYPE(
      false,
      "can't convert np.ndarray of type ",
      ((PyTypeObject*)pytype.get())->tp_name,
      ". The only supported types are: "
      "float64, float32, float16, complex64, complex128, int64, int32, int16, int8, uint64, uint32, uint16, uint8, and bool.");
>>>>>>> 9768f73c
}

bool is_numpy_int(PyObject* obj) {
  return is_numpy_available() && PyArray_IsScalar((obj), Integer);
}

bool is_numpy_bool(PyObject* obj) {
  return is_numpy_available() && PyArray_IsScalar((obj), Bool);
}

bool is_numpy_scalar(PyObject* obj) {
  return is_numpy_available() &&
      (is_numpy_int(obj) || PyArray_IsScalar(obj, Bool) ||
       PyArray_IsScalar(obj, Floating) ||
       PyArray_IsScalar(obj, ComplexFloating));
}

at::Tensor tensor_from_cuda_array_interface(PyObject* obj) {
  if (!is_numpy_available()) {
    throw std::runtime_error("Numpy is not available");
  }
  auto cuda_dict =
      THPObjectPtr(PyObject_GetAttrString(obj, "__cuda_array_interface__"));
  TORCH_INTERNAL_ASSERT(cuda_dict);

  TORCH_CHECK_TYPE(
      PyDict_Check(cuda_dict.get()),
      "`__cuda_array_interface__` must be a dict");

  // Extract the `obj.__cuda_array_interface__['shape']` attribute
  std::vector<int64_t> sizes;
  {
    PyObject* py_shape = PyDict_GetItemString(cuda_dict, "shape");
    TORCH_CHECK_TYPE(py_shape, "attribute `shape` must exist");
    sizes = seq_to_aten_shape(py_shape);
  }

  // Extract the `obj.__cuda_array_interface__['typestr']` attribute
  // NOLINTNEXTLINE(cppcoreguidelines-init-variables)
  ScalarType dtype;
  // NOLINTNEXTLINE(cppcoreguidelines-init-variables)
  int dtype_size_in_bytes;
  {
    PyObject* py_typestr = PyDict_GetItemString(cuda_dict, "typestr");
    TORCH_CHECK_TYPE(py_typestr, "attribute `typestr` must exist");
    // NOLINTNEXTLINE(cppcoreguidelines-init-variables)
    PyArray_Descr* descr;
    TORCH_CHECK_VALUE(
        PyArray_DescrConverter(py_typestr, &descr), "cannot parse `typestr`");
    dtype = numpy_dtype_to_aten(descr->type_num);
    dtype_size_in_bytes = descr->elsize;
    TORCH_INTERNAL_ASSERT(dtype_size_in_bytes > 0);
  }

  // Extract the `obj.__cuda_array_interface__['data']` attribute
  // NOLINTNEXTLINE(cppcoreguidelines-init-variables)
  void* data_ptr;
  {
    PyObject* py_data = PyDict_GetItemString(cuda_dict, "data");
    TORCH_CHECK_TYPE(py_data, "attribute `shape` data exist");
    TORCH_CHECK_TYPE(
        PyTuple_Check(py_data) && PyTuple_GET_SIZE(py_data) == 2,
        "`data` must be a 2-tuple of (int, bool)");
    data_ptr = PyLong_AsVoidPtr(PyTuple_GET_ITEM(py_data, 0));
    if (data_ptr == nullptr && PyErr_Occurred()) {
      throw python_error();
    }
    int read_only = PyObject_IsTrue(PyTuple_GET_ITEM(py_data, 1));
    if (read_only == -1) {
      throw python_error();
    }
    TORCH_CHECK_TYPE(
        !read_only,
        "the read only flag is not supported, should always be False");
  }

  // Extract the `obj.__cuda_array_interface__['strides']` attribute
  std::vector<int64_t> strides;
  {
    PyObject* py_strides = PyDict_GetItemString(cuda_dict, "strides");
    if (py_strides != nullptr && py_strides != Py_None) {
      TORCH_CHECK_TYPE(
          PySequence_Length(py_strides) != -1 &&
              static_cast<size_t>(PySequence_Length(py_strides)) ==
                  sizes.size(),
          "strides must be a sequence of the same length as shape");
      strides = seq_to_aten_shape(py_strides);

      // __cuda_array_interface__ strides use bytes. Torch strides use element
      // counts.
      for (auto& stride : strides) {
        TORCH_CHECK_VALUE(
            stride % dtype_size_in_bytes == 0,
            "given array strides not a multiple of the element byte size. "
            "Make a copy of the array to reallocate the memory.");
        stride /= dtype_size_in_bytes;
      }
    } else {
      strides = at::detail::defaultStrides(sizes);
    }
  }

  Py_INCREF(obj);
  return at::from_blob(
      data_ptr,
      sizes,
      strides,
      [obj](void* data) {
        pybind11::gil_scoped_acquire gil;
        Py_DECREF(obj);
      },
      at::device(kCUDA).dtype(dtype));
}

// Mutated only once (during module init); behaves as an immutable variable
// thereafter.
bool numpy_with_dlpack_deleter_bug_installed = false;

// NumPy implemented support for Dlpack capsules in version 1.22.0. However, the
// initial implementation did not correctly handle the invocation of
// `DLManagedTensor::deleter` in a no-GIL context. Until PyTorch 1.13.0, we
// were implicitly holding the GIL when the deleter was invoked, but this
// incurred a significant performance overhead when mem-unmapping large tensors.
// Starting with PyTorch 1.13.0, we release the GIL in `THPVariable_clear` just
// before deallocation, but this triggers the aforementioned bug in NumPy.
//
// The NumPy bug should be fixed in version 1.24.0, but all releases
// between 1.22.0 and 1.23.5 result in internal assertion failures that
// consequently lead to segfaults. To work around this, we need to selectively
// disable the optimization whenever we detect a buggy NumPy installation.
// We would ideally restrict the "fix" just to Dlpack-backed tensors that stem
// from NumPy, but given that it is difficult to confidently detect the
// provenance of such tensors, we have to resort to a more general approach.
//
// References:
//  https://github.com/pytorch/pytorch/issues/88082
//  https://github.com/pytorch/pytorch/issues/77139
//  https://github.com/numpy/numpy/issues/22507
void validate_numpy_for_dlpack_deleter_bug() {
  // Ensure that we don't call this more than once per session.
  static bool validated = false;
  TORCH_INTERNAL_ASSERT(validated == false);
  validated = true;

  THPObjectPtr numpy_module(PyImport_ImportModule("numpy"));
  if (!numpy_module) {
    PyErr_Clear();
    return;
  }

  THPObjectPtr version_attr(
      PyObject_GetAttrString(numpy_module.get(), "__version__"));
  if (!version_attr) {
    PyErr_Clear();
    return;
  }

  Py_ssize_t version_utf8_size = 0;
  const char* version_utf8 =
      PyUnicode_AsUTF8AndSize(version_attr.get(), &version_utf8_size);
  if (!version_utf8_size) {
    PyErr_Clear();
    return;
  }
  std::string version(version_utf8, version_utf8_size);
  if (version_utf8_size < 4)
    return;
  std::string truncated_version(version.substr(0, 4));
  numpy_with_dlpack_deleter_bug_installed =
      truncated_version == "1.22" || truncated_version == "1.23";
}

bool is_numpy_dlpack_deleter_bugged() {
  return numpy_with_dlpack_deleter_bug_installed;
}
} // namespace utils
} // namespace torch

#endif // USE_NUMPY<|MERGE_RESOLUTION|>--- conflicted
+++ resolved
@@ -216,9 +216,11 @@
   if (!is_numpy_available()) {
     throw std::runtime_error("Numpy is not available");
   }
-  if (!PyArray_Check(obj)) {
-    throw TypeError("expected np.ndarray (got %s)", Py_TYPE(obj)->tp_name);
-  }
+  TORCH_CHECK_TYPE(
+      PyArray_Check(obj),
+      "expected np.ndarray (got ",
+      Py_TYPE(obj)->tp_name,
+      ")");
   auto array = (PyArrayObject*)obj;
 
   // warn_if_not_writable is true when a copy of numpy variable is created.
@@ -288,6 +290,12 @@
       return NPY_INT8;
     case kByte:
       return NPY_UINT8;
+    case kUInt16:
+      return NPY_UINT16;
+    case kUInt32:
+      return NPY_UINT32;
+    case kUInt64:
+      return NPY_UINT64;
     case kBool:
       return NPY_BOOL;
     default:
@@ -314,6 +322,12 @@
       return kChar;
     case NPY_UINT8:
       return kByte;
+    case NPY_UINT16:
+      return kUInt16;
+    case NPY_UINT32:
+      return kUInt32;
+    case NPY_UINT64:
+      return kUInt64;
     case NPY_BOOL:
       return kBool;
     default:
@@ -338,19 +352,12 @@
   auto pytype = THPObjectPtr(PyArray_TypeObjectFromType(dtype));
   if (!pytype)
     throw python_error();
-<<<<<<< HEAD
-  throw TypeError(
-      "can't convert np.ndarray of type %s. The only supported types are: "
-      "float64, float32, float16, complex64, complex128, int64, int32, int16, int8, uint8, and bool.",
-      ((PyTypeObject*)pytype.get())->tp_name);
-=======
   TORCH_CHECK_TYPE(
       false,
       "can't convert np.ndarray of type ",
       ((PyTypeObject*)pytype.get())->tp_name,
       ". The only supported types are: "
       "float64, float32, float16, complex64, complex128, int64, int32, int16, int8, uint64, uint32, uint16, uint8, and bool.");
->>>>>>> 9768f73c
 }
 
 bool is_numpy_int(PyObject* obj) {
