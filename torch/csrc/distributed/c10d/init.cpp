--- conflicted
+++ resolved
@@ -307,12 +307,9 @@
   data["operation"] = evt.operation;
   data["timestamp"] = evt.timestamp;
   data["duration"] = evt.duration_ms.value_or(-1);
-<<<<<<< HEAD
+  data["drop_count"] = evt.drop_count;
   if (evt.error_message)
     data["error_message"] = evt.error_message.value();
-=======
-  data["drop_count"] = evt.drop_count;
->>>>>>> 258a37c9
 
   return std::move(data);
 }
