#define PY_SSIZE_T_CLEAN
#include <ATen/EmptyTensor.h>
#include <c10/util/flat_hash_map.h>
#include <torch/csrc/autograd/grad_mode.h>
#include <torch/csrc/dynamo/guards.h>
#include <torch/csrc/utils/disable_torch_function.h>
#include <torch/csrc/utils/python_compat.h>
#include <torch/csrc/utils/python_numbers.h>
#include <torch/csrc/utils/python_symnode.h>
#include <torch/extension.h>

#ifdef USE_CUDA
#include <ATen/cuda/EmptyTensor.h>
#endif

#include <sstream>

namespace {

struct LocalState {
  // TLS state that changes operators
  c10::impl::LocalDispatchKeySet dispatch_modifier;
  bool grad_mode_enabled;

  at::DispatchKeySet apply(at::DispatchKeySet ks) const {
    return (ks | dispatch_modifier.included_) - dispatch_modifier.excluded_;
  }

  LocalState()
      : dispatch_modifier(c10::impl::tls_local_dispatch_key_set()),
        grad_mode_enabled(at::GradMode::is_enabled()) {}
};

class TensorCheck {
 public:
  TensorCheck(
      const LocalState& state,
      PyTypeObject* pt,
      const at::Tensor& v,
      std::vector<std::optional<c10::SymInt>> dynamic_dims_sizes,
      std::vector<std::optional<c10::SymInt>> dynamic_dims_strides)
      : pytype(pt),
        dispatch_key_(state.apply(v.key_set()).raw_repr()),
        dtype_(v.dtype().toScalarType()),
        device_index_(v.device().index()),
        requires_grad_(v.requires_grad()),
        sizes_(std::move(dynamic_dims_sizes)),
        strides_(std::move(dynamic_dims_strides)),
        dim_(static_cast<int64_t>(sizes_.size())) {
    // TODO(voz): In cases where sizes_ and strides_ are fully dynamic, should
    // we just treat this as optional?
  }

  // See note in guards.py [Note - On Export Tensor Guards]
  // Logic parallel to here must be maintained in python
  bool check(const LocalState& state, const at::Tensor& v) {
    if (dispatch_key_ != state.apply(v.key_set()).raw_repr() ||
        dtype_ != v.dtype().toScalarType() ||
        device_index_ != v.device().index() ||
        requires_grad_ != v.requires_grad()) {
      return false;
    }
    auto ndim = v.ndimension();
    if (ndim != dim_) {
      return false;
    }
    const auto& sizes = v.sym_sizes();
    const auto& strides = v.sym_strides();
    for (auto i : c10::irange(ndim)) {
      auto known_size = sizes_[i];
      auto known_stride = strides_[i];
      if (known_size.has_value()) {
        if (known_size.value() != sizes[i]) {
          return false;
        }
      }
      if (known_stride.has_value()) {
        if (known_stride.value() != strides[i]) {
          return false;
        }
      }
    }
    return true;
  }

  std::string check_verbose(
      const LocalState& state,
      const at::Tensor& v,
      const std::string& tensor_name) {
    std::stringstream fail_reason;
    fail_reason << "tensor '" << tensor_name << "' ";
    if (dispatch_key_ != state.apply(v.key_set()).raw_repr()) {
      // return fmt::format("tensor dispatch key mismatch. expected {}, actual
      // {}", dispatch_key_, state.apply(v.key_set()).raw_repr());
      fail_reason << "dispatch key set mismatch. expected "
                  << c10::DispatchKeySet(
                         c10::DispatchKeySet::RAW, dispatch_key_)
                  << ", actual " << state.apply(v.key_set());
      return fail_reason.str();
    } else if (dtype_ != v.dtype().toScalarType()) {
      // return fmt::format("tensor dtype mismatch. expected {}, actual {}",
      // dtype_, v.dtype().toScalarType());
      fail_reason << "dtype mismatch. expected " << dtype_ << ", actual "
                  << v.dtype().toScalarType();
      return fail_reason.str();
    } else if (device_index_ != v.device().index()) {
      fail_reason
          << "Tensor device index mismatch. Expected device index to be "
          << device_index_ << ", actual " << v.device().index();
      return fail_reason.str();
    } else if (requires_grad_ != v.requires_grad()) {
      // return fmt::format("tensor requires_grad mismatch. expected {}",
      // requires_grad_);
      fail_reason << "requires_grad mismatch. expected requires_grad="
                  << requires_grad_;
      return fail_reason.str();
    }
    auto ndim = v.ndimension();
    if (ndim != dim_) {
      // return fmt::format("tensor rank mismatch. expected {}, actual {}",
      // sizes_.size(), ndim);
      fail_reason << "rank mismatch. expected " << sizes_.size() << ", actual "
                  << ndim;
      return fail_reason.str();
    }
    const auto& sizes = v.sym_sizes();
    const auto& strides = v.sym_strides();
    for (auto i : c10::irange(ndim)) {
      auto known_size = sizes_[i];
      auto known_stride = strides_[i];
      if (known_size.has_value() && (known_size.value() != sizes[i])) {
        fail_reason << "size mismatch at index " << i << ". expected "
                    << known_size.value() << ", actual " << sizes[i];
        return fail_reason.str();
      }
      if (known_stride.has_value() && known_stride.value() != strides[i]) {
        fail_reason << "stride mismatch at index " << i << ". expected "
                    << known_stride.value() << ", actual " << strides[i];
        return fail_reason.str();
      }
    }
    return "";
  }

  PyTypeObject* pytype;

 private:
  uint64_t dispatch_key_; // DispatchKeySet includes device/layout
  at::ScalarType dtype_;
  // Note(voz): While dispatch_key_ is sufficiently representative of a device
  // In that keys are more granular AND device specific - they do not
  // necessarily capture device indices correctly.
  at::DeviceIndex device_index_;
  bool requires_grad_;
  // NB: These are unset if dynamic shapes is enabled.
  std::vector<std::optional<c10::SymInt>> sizes_;
  std::vector<std::optional<c10::SymInt>> strides_;
  // Not strictly required for dense tensors, but nested tensors need it.
  int64_t dim_;
};

typedef std::vector<TensorCheck> ChecksList;

typedef struct {
  PyObject_HEAD;
  ChecksList* checks;
} TensorGuards;

static void TensorGuards_dealloc(TensorGuards* self) {
  if (self->checks != nullptr) {
    delete self->checks;
    self->checks = nullptr;
  }
  Py_TYPE(self)->tp_free((PyObject*)self);
}

static PyObject* TensorGuards_new(
    PyTypeObject* type,
    PyObject* args,
    PyObject* kwds) {
  TensorGuards* self = (TensorGuards*)type->tp_alloc(type, 0);
  if (self != nullptr) {
    self->checks = new ChecksList();
  }
  return (PyObject*)self;
}

static std::vector<std::optional<c10::SymInt>> wrapIntegersInOptional(
    const c10::SymIntArrayRef& intArray) {
  std::vector<std::optional<c10::SymInt>> optVec(intArray.size());
  std::transform(
      intArray.begin(),
      intArray.end(),
      optVec.begin(),
      [](const c10::SymInt& value) { return std::make_optional(value); });
  return optVec;
}

static std::vector<std::optional<c10::SymInt>> pyListToVecOptInt(
    PyObject* pyList) {
  std::vector<std::optional<c10::SymInt>> vec;
  Py_ssize_t size = PyList_Size(pyList);
  for (Py_ssize_t i = 0; i < size; i++) {
    PyObject* item = PyList_GetItem(pyList, i);
    auto handle = py::handle(item);
    if (item == Py_None) {
      vec.emplace_back(std::nullopt);
    } else if (torch::is_symint(handle)) {
      vec.emplace_back(py::cast<c10::SymInt>(handle));
    } else {
      int64_t value = PyLong_AsLongLong(item);
      if (value == -1 && PyErr_Occurred()) {
        PyErr_SetString(
            PyExc_TypeError,
            "Size or stride list item is not a valid integer.");
        TORCH_CHECK(false, "Size or stride list item is not a valid integer.");
      }
      vec.emplace_back(c10::SymInt(value));
    }
  }
  return vec;
}

static std::vector<std::vector<std::optional<c10::SymInt>>> get_dynamic_dims(
    PyObject* dynamic_dims_py) {
  std::vector<std::vector<std::optional<c10::SymInt>>> per_tensor_dynamic_dims;
  if (dynamic_dims_py != Py_None) {
    Py_ssize_t size = PyList_Size(dynamic_dims_py);
    for (Py_ssize_t i = 0; i < size; i++) {
      PyObject* py_list = PyList_GetItem(dynamic_dims_py, i);
      std::vector<std::optional<c10::SymInt>> vec = pyListToVecOptInt(py_list);
      per_tensor_dynamic_dims.push_back(std::move(vec));
    }
  }
  return per_tensor_dynamic_dims;
}

static int TensorGuards_init(
    TensorGuards* self,
    PyObject* args,
    PyObject* kwds) {
  if (!PyTuple_CheckExact(args)) {
    PyErr_SetString(PyExc_TypeError, "expected tuple()");
    return -1;
  }
  // Top level structure is List[List[Union[int, None]]]
  PyObject* dynamic_dims_sizes_py =
      PyDict_GetItemString(kwds, "dynamic_dims_sizes");
  if (dynamic_dims_sizes_py == nullptr) {
    PyErr_SetString(PyExc_TypeError, "missing dynamic_dims_sizes=...");
    return -1;
  }
  PyObject* dynamic_dims_strides_py =
      PyDict_GetItemString(kwds, "dynamic_dims_strides");
  if (dynamic_dims_strides_py == nullptr) {
    PyErr_SetString(PyExc_TypeError, "missing dynamic_dims_strides=...");
    return -1;
  }

  // dynamic_dims_strides/sizes_py is None when dynamic_shapes=False - this is
  // an optimization to avoid invoking .size()/.stride() in python needlessly
  std::vector<std::vector<std::optional<c10::SymInt>>>
      per_tensor_dynamic_dims_sizes = get_dynamic_dims(dynamic_dims_sizes_py);
  std::vector<std::vector<std::optional<c10::SymInt>>>
      per_tensor_dynamic_dims_strides =
          get_dynamic_dims(dynamic_dims_strides_py);

  auto& checks = *self->checks;
  auto len = PyTuple_GET_SIZE(args);
  checks.reserve(len);
  LocalState state;

  for (auto i : c10::irange(len)) {
    PyObject* item = PyTuple_GET_ITEM(args, i);
    if (!THPVariable_CheckExact(item) && !THPVariable_Check(item)) {
      PyErr_SetString(PyExc_TypeError, "expected Tensor()");
      return -1;
    }
    auto tensor = THPVariable_Unpack(item);
    std::vector<std::optional<c10::SymInt>> tensor_dims_size =
        per_tensor_dynamic_dims_sizes.empty()
        ? wrapIntegersInOptional(tensor.sym_sizes())
        : per_tensor_dynamic_dims_sizes[i];
    std::vector<std::optional<c10::SymInt>> tensor_dims_stride =
        per_tensor_dynamic_dims_strides.empty()
        ? wrapIntegersInOptional(tensor.sym_strides())
        : per_tensor_dynamic_dims_strides[i];

    checks.emplace_back(
        state,
        Py_TYPE(item),
        std::move(tensor),
        std::move(tensor_dims_size),
        std::move(tensor_dims_stride));
  }
  return 0;
}

PyObject* TensorGuards_check(
    TensorGuards* self,
    PyObject* args,
    PyObject* kwargs) {
  if (!PyTuple_CheckExact(args)) {
    PyErr_SetString(PyExc_TypeError, "expected tuple()");
    return nullptr;
  }
  auto& checks = *self->checks;
  auto len = PyTuple_GET_SIZE(args);

  // kwargs is just ignored here

  if (static_cast<decltype(len)>(checks.size()) != len) {
    PyErr_SetString(PyExc_TypeError, "wrong length");
    return nullptr;
  }

  LocalState state;
  // Note - all the tensors that make it to guards must be unique. Dynamo
  // builder handles guarding for positive aliases (X is Y). However, we do not
  // create guards for negative alias (X is not Y) as that is an N^2
  // relationship. Instead, we rely on the uniqueness upstream to verify, at
  // check_fn time (this function).
  ska::flat_hash_map<PyObject*, std::nullptr_t> unique_tensors;
  for (auto i : c10::irange(len)) {
    PyObject* item = PyTuple_GET_ITEM(args, i);

    if (Py_TYPE(item) != checks[i].pytype) {
      Py_RETURN_FALSE;
    }
    auto insertion = unique_tensors.insert({item, nullptr});
    if (!insertion.second) {
      // Violates uniqueness
      Py_RETURN_FALSE;
    }
    if (!checks[i].check(state, THPVariable_Unpack(item))) {
      Py_RETURN_FALSE;
    }
  }

  Py_RETURN_TRUE;
}

PyObject* TensorGuards_check_verbose(
    TensorGuards* self,
    PyObject* args,
    PyObject* kwargs) {
  if (!PyTuple_CheckExact(args)) {
    PyErr_SetString(PyExc_TypeError, "expected tuple()");
    return nullptr;
  }
  auto& checks = *self->checks;
  auto len = PyTuple_GET_SIZE(args);

  if (static_cast<decltype(len)>(checks.size()) != len) {
    PyErr_SetString(PyExc_TypeError, "wrong length");
    return nullptr;
  }

  PyObject* tensor_check_names_py =
      PyDict_GetItemString(kwargs, "tensor_check_names");
  if (tensor_check_names_py == nullptr) {
    PyErr_SetString(PyExc_TypeError, "missing tensor_check_names kwarg");
    return nullptr;
  }

  if (!PyList_Check(tensor_check_names_py)) {
    PyErr_SetString(PyExc_TypeError, "tensor_check_names kwarg must be a list");
    return nullptr;
  }

  auto names_size = PyList_Size(tensor_check_names_py);
  if (names_size != static_cast<decltype(names_size)>(checks.size())) {
    PyErr_SetString(
        PyExc_TypeError,
        "tensor_check_names should be the same size as # tensors");
    return nullptr;
  }

  std::vector<std::string> tensor_check_names;
  tensor_check_names.reserve(names_size);
  for (auto i : c10::irange(names_size)) {
    PyObject* value = PyList_GetItem(tensor_check_names_py, i);
    if (!PyUnicode_Check(value)) {
      PyErr_SetString(
          PyExc_TypeError, "tensor_check_names must only contain strings");
      return nullptr;
    }
    tensor_check_names.emplace_back(PyUnicode_AsUTF8(value));
  }

  LocalState state;
  ska::flat_hash_map<PyObject*, std::nullptr_t> unique_tensors;
  for (auto i : c10::irange(len)) {
    PyObject* item = PyTuple_GET_ITEM(args, i);
    if (Py_TYPE(item) != checks[i].pytype) {
      std::stringstream fail_reason;
      PyObject* type_str = PyObject_Str(PyObject_Type(item));
      fail_reason << "expected type of '" << tensor_check_names[i]
                  << "' to be a tensor type, ";
      if (!type_str) {
        fail_reason << "but found a different type";
      } else {
        fail_reason << "' but found " << PyUnicode_AsUTF8(type_str);
      }
      return Py_BuildValue("s", fail_reason.str().c_str());
    }

    auto insertion = unique_tensors.insert({item, nullptr});
    if (!insertion.second) {
      std::stringstream fail_reason;
      fail_reason << "Duplicate tensor found where not expected! ";
      fail_reason << tensor_check_names[i]
                  << "should not alias to anything, but is aliased";
      return Py_BuildValue("s", fail_reason.str().c_str());
    }
    std::string fail_reason = checks[i].check_verbose(
        state, THPVariable_Unpack(item), tensor_check_names[i]);
    if (fail_reason.length() > 0) {
      return Py_BuildValue("s", fail_reason.c_str());
    }
  }

  Py_RETURN_TRUE;
}

// NOLINTNEXTLINE(modernize-avoid-c-arrays,cppcoreguidelines-avoid-c-arrays)
static PyMethodDef TensorGuards_methods[] = {
    {"check",
     (PyCFunction)(void*)TensorGuards_check,
     METH_VARARGS | METH_KEYWORDS,
     ""},
    {"check_verbose",
     (PyCFunction)(void*)TensorGuards_check_verbose,
     METH_VARARGS | METH_KEYWORDS,
     "verbose fail reasons for failed checks"},
    {nullptr} /* Sentinel */
};

static PyTypeObject TensorGuardsType = {PyVarObject_HEAD_INIT(nullptr, 0)};

struct GlobalStateGuard {
  PyObject_HEAD;

  inline void init() {
    auto& ctx = at::globalContext();
    _grad_mode = at::GradMode::is_enabled();
    _torch_function = torch::torch_function_enabled();
    _deterministic_algorithms = ctx.deterministicAlgorithms();
    _deterministic_algorithms_warn_only = ctx.deterministicAlgorithmsWarnOnly();
    _allow_tf32 = ctx.allowTF32CuBLAS();
    _allow_fp16_reduce = ctx.allowFP16ReductionCuBLAS();
    _allow_bf16_reduce = ctx.allowBF16ReductionCuBLAS();
    _num_threads = at::get_num_threads();
    _default_dtype = at::get_default_dtype();
  }

  inline bool check() {
    auto& ctx = at::globalContext();
    return (_grad_mode == at::GradMode::is_enabled() &&
            _torch_function == torch::torch_function_enabled() &&
            _deterministic_algorithms == ctx.deterministicAlgorithms() &&
            _deterministic_algorithms_warn_only ==
                ctx.deterministicAlgorithmsWarnOnly() &&
            _allow_tf32 == ctx.allowTF32CuBLAS() &&
            _allow_fp16_reduce == ctx.allowFP16ReductionCuBLAS() &&
            _allow_bf16_reduce == ctx.allowBF16ReductionCuBLAS() &&
            _num_threads == at::get_num_threads()) &&
        _default_dtype == at::get_default_dtype();
  }

  bool _grad_mode;
  bool _torch_function;
  bool _deterministic_algorithms;
  bool _deterministic_algorithms_warn_only;
  bool _allow_tf32;
  bool _allow_fp16_reduce;
  bool _allow_bf16_reduce;
  int _num_threads;
  caffe2::TypeMeta _default_dtype;
  // TODO(jansel): we should guard on more state as inductor starts using it
};

int GlobalStateGuard_init(
    GlobalStateGuard* self,
    PyObject* args,
    PyObject* kwargs) {
  self->init();
  return 0;
}

PyObject* GlobalStateGuard_check(
    GlobalStateGuard* self,
    PyObject* args,
    PyObject* kwargs) {
  if (self->check()) {
    Py_RETURN_TRUE;
  } else {
    Py_RETURN_FALSE;
  }
}

static PyMethodDef GlobalStateGuard_methods[] = {
    {"check",
     (PyCFunction)(void*)GlobalStateGuard_check,
     METH_NOARGS,
     "Return true if global state was the same as at creation time"},
    {nullptr}};
static PyTypeObject GlobalStateGuardType = {PyVarObject_HEAD_INIT(nullptr, 0)};

static PyObject* check_type_id(PyObject* dummy, PyObject* args) {
  // faster `lambda obj, expected: id(type(obj)) == expected`
  PyObject* obj = nullptr;
  unsigned long long expected = 0;
  if (!PyArg_ParseTuple(args, "OK", &obj, &expected)) {
    return nullptr;
  }
  // NOLINTNEXTLINE(performance-no-int-to-ptr)
  if (Py_TYPE(obj) == (void*)expected) {
    Py_RETURN_TRUE;
  } else {
    Py_RETURN_FALSE;
  }
}

static PyObject* check_obj_id(PyObject* dummy, PyObject* args) {
  // faster `lambda obj, expected: id(obj) == expected`
  PyObject* obj = nullptr;
  unsigned long long expected = 0;
  if (!PyArg_ParseTuple(args, "OK", &obj, &expected)) {
    return nullptr;
  }
  // NOLINTNEXTLINE(performance-no-int-to-ptr)
  if (obj == (void*)expected) {
    Py_RETURN_TRUE;
  } else {
    Py_RETURN_FALSE;
  }
}

static PyObject* dict_version(PyObject* dummy, PyObject* args) {
  // Retrieves the version of a dictionary.
  PyObject* obj = nullptr;
  if (!PyArg_ParseTuple(args, "O", &obj)) {
    return nullptr;
  }
  if (!PyDict_Check(obj)) {
    return nullptr;
  }
#if IS_PYTHON_3_12_PLUS
  TORCH_CHECK(false, "Dynamo does not support CPython 3.12 yet.");
  return nullptr;
#else
  // ma_version_tag is deprecated since 3.12. We will need to transition
  // to use the appropriate API for later versions.
  // This warning is an error on some clang builds, so we have to ifdef it
  // away for now.
  return THPUtils_packUInt64(((PyDictObject*)obj)->ma_version_tag);
#endif
}

static PyObject* assert_size_stride(PyObject* dummy, PyObject* args) {
  /*
   Assert that a given tensor has a given size/stride, but ignore strides
   of size==1 dimensions.  Implemented in C++ as this is on the hot path.
  */
  PyObject* item = nullptr;
  PyObject* size = nullptr;
  PyObject* stride = nullptr;
  if (!PyArg_ParseTuple(args, "OOO", &item, &size, &stride)) {
    return nullptr;
  }
  if (!THPVariable_CheckExact(item) && !THPVariable_Check(item)) {
    PyErr_SetString(PyExc_TypeError, "expected Tensor()");
    return nullptr;
  }
  if (!PyTuple_CheckExact(size) || !PyTuple_CheckExact(stride)) {
    PyErr_SetString(PyExc_TypeError, "expected tuple()");
    return nullptr;
  }
  at::Tensor tensor = THPVariable_Unpack(item);
  int64_t ndim = tensor.ndimension();
  if (PyTuple_GET_SIZE(size) != ndim || PyTuple_GET_SIZE(stride) != ndim) {
    PyErr_SetString(PyExc_AssertionError, "wrong number of dimensions");
    return nullptr;
  }
  for (auto i : c10::irange(ndim)) {
    int64_t want_size = THPUtils_unpackLong(PyTuple_GET_ITEM(size, i));
    int64_t want_stride = THPUtils_unpackLong(PyTuple_GET_ITEM(stride, i));
    int64_t actual_size = tensor.size(i);
    int64_t actual_stride = tensor.stride(i);
    if (want_size != actual_size ||
        // ignore stride differences when size is 1
        (want_stride != actual_stride && actual_size > 1)) {
      std::stringstream msg;
      msg << "expected size " << actual_size << "==" << want_size << ", stride "
          << actual_stride << "==" << want_stride << " at dim=" << i;
      PyErr_SetString(PyExc_AssertionError, msg.str().c_str());
      return nullptr;
    }
  }
  Py_RETURN_TRUE;
}

template <typename T>
inline static void unwrap_size_tuple(PyObject* obj, T& output) {
  TORCH_CHECK(PyTuple_CheckExact(obj));
  size_t len = PyTuple_GET_SIZE(obj);
  output.reserve(len);
  for (size_t i = 0; i < len; ++i) {
    auto result = PyLong_AsSsize_t(PyTuple_GET_ITEM(obj, i));
    TORCH_CHECK(result >= 0);
    output.emplace_back(result);
  }
}

template <typename T>
inline static void _parse_empty_strided_args(
    PyObject* args,
    T& sizes,
    T& strides,
    at::ScalarType& dtype) {
  TORCH_CHECK(PyTuple_CheckExact(args));
  TORCH_CHECK(PyTuple_GET_SIZE(args) == 3);
  // note PyTuple_GET_ITEM returns a borrowed ref, so no need for refcounts
  unwrap_size_tuple(PyTuple_GET_ITEM(args, 0), sizes);
  unwrap_size_tuple(PyTuple_GET_ITEM(args, 1), strides);
  PyObject* py_dtype = PyTuple_GET_ITEM(args, 2);
  TORCH_CHECK(THPDtype_Check(py_dtype));
  dtype = reinterpret_cast<THPDtype*>(py_dtype)->scalar_type;
}

static PyObject* _empty_strided_cpu(PyObject* dummy, PyObject* args) {
  // at::empty_strided is surprising slow.  This is a lower-overhead
  // version that saves ~2us on every allocation.
  HANDLE_TH_ERRORS;
  at::SmallVector<int64_t, 8> sizes;
  at::SmallVector<int64_t, 8> strides;
  at::ScalarType dtype;
  _parse_empty_strided_args(args, sizes, strides, dtype);
  return THPVariable_Wrap(at::detail::empty_strided_cpu(sizes, strides, dtype));
  END_HANDLE_TH_ERRORS;
}

static PyObject* _empty_strided_cuda(PyObject* dummy, PyObject* args) {
  // at::empty_strided is surprising slow.  This is lower-overhead.
  HANDLE_TH_ERRORS;
#ifdef USE_CUDA
  at::SmallVector<int64_t, 8> sizes;
  at::SmallVector<int64_t, 8> strides;
  at::ScalarType dtype;
  _parse_empty_strided_args(args, sizes, strides, dtype);
  return THPVariable_Wrap(at::detail::empty_strided_cuda(
      sizes, strides, dtype, c10::DeviceType::CUDA));
#else
  TORCH_CHECK(false, "PyTorch compiled without USE_CUDA");
#endif
  END_HANDLE_TH_ERRORS;
}

// NOLINTNEXTLINE(modernize-avoid-c-arrays,cppcoreguidelines-avoid-c-arrays)
static PyMethodDef _methods[] = {
    {"check_type_id", check_type_id, METH_VARARGS, nullptr},
    {"check_obj_id", check_obj_id, METH_VARARGS, nullptr},
    {"assert_size_stride", assert_size_stride, METH_VARARGS, nullptr},
    {"dict_version", dict_version, METH_VARARGS, nullptr},
    {"_empty_strided_cpu", _empty_strided_cpu, METH_VARARGS, nullptr},
    {"_empty_strided_cuda", _empty_strided_cuda, METH_VARARGS, nullptr},
    {nullptr, nullptr, 0, nullptr}};

static struct PyModuleDef _module = {
    PyModuleDef_HEAD_INIT,
    "torch._C._dynamo.guards",
    "Module containing checks on tensors",
    -1,
    _methods};

/**
 * Stores relevant guard debug information, e.g., failure str for a LeafGuard
 * failure. The data structure is also accessible in Python.
 */

class GuardDebugInfo {
 public:
  GuardDebugInfo(
      bool result,
      py::list verbose_code_parts,
      int num_guards_executed)
      : result(result),
        verbose_code_parts(verbose_code_parts),
        num_guards_executed(num_guards_executed) {}

  // This constructor is used when guard succeeds.
  GuardDebugInfo(bool result, int num_guards_executed)
      : result(result), num_guards_executed(num_guards_executed) {}

  GuardDebugInfo(
      bool result,
      std::string failed_reason,
      int num_guards_executed)
      : GuardDebugInfo(result, num_guards_executed) {
    verbose_code_parts.append(failed_reason);
  }

  std::string to_string() {
    std::stringstream ss;
    ss << "GuardDebugInfo(\n"
       << "result=" << result << ",\n"
       << "verbose_code_parts=" << verbose_code_parts << ",\n"
       << "num_guards_executed=" << num_guards_executed << ")\n";
    return ss.str();
  }

  // Whether the guard passed or failed.
  bool result;

  // This is a list of verbose_code_parts for the failed guard. When there are
  // more than one verbose_code_parts, then recompilation reasoning infra on the
  // Python side can iterate over this list and eval each string to pinpoint the
  // exact code part that failed.
  py::list verbose_code_parts;

  // Total number of executed guards so far. This is helpful in debugging if
  // shuffling is working.
  int num_guards_executed;
};

/**
 * Base class for the leaf guard in the GuardManager hierarchy.
 */
class LeafGuard {
 public:
  LeafGuard(py::object verbose_code_parts)
      : _verbose_code_parts(verbose_code_parts) {}

  // check function could be called from python. This is useful for debugging
  // purpose.
  bool check(py::handle value) {
    return check_nopybind(value.ptr());
  }

  GuardDebugInfo check_verbose(py::handle value) {
    return check_verbose_nopybind(value.ptr());
  }

  virtual GuardDebugInfo check_verbose_nopybind(
      PyObject* value) { // borrowed ref
    bool result = check_nopybind(value);
    if (!result) {
      return GuardDebugInfo(result, _verbose_code_parts, 0);
    }
    return GuardDebugInfo(true, 0);
  }

  py::list verbose_code_parts() {
    return _verbose_code_parts;
  }

  // This is on the hot path and avoids any refcounting code from pybind. This
  // is not exposed to Python and can only be called from C++.
  virtual bool check_nopybind(PyObject* value) = 0;
  virtual ~LeafGuard() = default;

 private:
  // This is set while constructing the leaf guard. This is used for identifying
  // the cause of recompilation.
  py::list _verbose_code_parts;
};

/**
 * Represents a leaf guard that accepts the python guard check function. We
 * would like to have most of the guards in C++ (to avoid a Python function
 * call).  But, it will take some time to reach that goal. Also, there might be
 * cases where its too tedious to write an equivalent C++ guard.
 *
 * LAMBDA_GUARD allows us to gradually move to C++. We can start from all
 * guards of type PythonLambaGuard and incrementally move expensive guards to
 * C++.
 */
class LAMBDA_GUARD : public LeafGuard {
 public:
  LAMBDA_GUARD(py::object guard_check_fn, py::object verbose_code_parts)
      : LeafGuard(verbose_code_parts) {
    if (py::isinstance<py::function>(guard_check_fn)) {
      _guard_check_fn = py::cast<py::function>(guard_check_fn);
    } else {
      throw py::type_error("LAMBDA_GUARD expects (callable, str)");
    }
  }

  // Runs the lambda function with the current f_locals value.
  bool check_nopybind(PyObject* value) override { // borrowed ref
    PyObject* x = PyObject_CallOneArg(_guard_check_fn.ptr(), value); // new ref
    if (x == nullptr) {
      // An exception is caught in the lambda function.
      return false;
    }
    bool result = PyObject_IsTrue(x);
    Py_DECREF(x);
    return result;
  }

 private:
  // The user provided lambda function for check_fn.
  py::function _guard_check_fn;
};

class TYPE_MATCH : public LeafGuard {
 public:
  // type_id = id(type(obj))
  TYPE_MATCH(py::object type_id, py::object verbose_code_parts)
      : LeafGuard(verbose_code_parts),
        _expected(py::cast<unsigned long long>(type_id)) {}

  bool check_nopybind(PyObject* value) override { // borrowed ref
    return Py_TYPE(value) == (void*)_expected;
  }

 private:
  // id of the type of the original object.
  intptr_t _expected;
};

class ID_MATCH : public LeafGuard {
 public:
  // obj_id = id(obj)
  ID_MATCH(py::object obj_id, py::object verbose_code_parts)
      : LeafGuard(verbose_code_parts),
        _expected(py::cast<unsigned long long>(obj_id)) {}

  bool check_nopybind(PyObject* value) override { // borrowed ref
    return value == (void*)_expected;
  }

 private:
  // id of the original object.
  intptr_t _expected;
};

class EQUALS_MATCH : public LeafGuard {
 public:
  EQUALS_MATCH(py::object value, py::object verbose_code_parts)
      : LeafGuard(verbose_code_parts),
        _value(value),
        _value_type(Py_TYPE(value.ptr())) {}

  bool check_nopybind(PyObject* value) override { // borrowed ref
    // Fast path - pointer equality check.
    if (value != _value.ptr()) {
      // Check type
      if (Py_TYPE(value) != _value_type) {
        return false;
      }
      int result = PyObject_RichCompareBool(value, _value.ptr(), Py_EQ);
      // Check for exception
      if (result == -1) {
        PyErr_Clear();
        return false;
      }
      return result;
    }
    return true;
  }

 private:
  // value to compare against. This is py::object so that we hold on to the
  // original value and prevent garbage collection. We run EQUALS_MATCH only on
  // selected objects which do not have high memory footprint, so holding on to
  // these objects is ok.
  py::object _value;

  // Type of the value
  PyTypeObject* _value_type;
};

<<<<<<< HEAD
class DEFAULT_DEVICE : public LeafGuard {
 public:
  DEFAULT_DEVICE(py::object verbose_code_parts)
      : LeafGuard(verbose_code_parts) {
    _utils_device = py::module::import("torch.utils._device");
    _current_device = _utils_device.attr("CURRENT_DEVICE");
  }

  bool check_nopybind(PyObject* value) override { // borrowed ref
    py::object device = _utils_device.attr("CURRENT_DEVICE");
    return PyObject_RichCompareBool(device.ptr(), _current_device.ptr(), Py_EQ);
  }

 private:
  // Save the current device during the guard construction.
  py::object _utils_device;
  py::object _current_device;
};

class DICT_VERSION : public LeafGuard {
 public:
  DICT_VERSION(py::object value, py::object verbose_code_parts)
      : LeafGuard(verbose_code_parts) {
    if (!PyDict_Check(value.ptr())) {
      throw py::type_error("DICT_VERSION expects a dict");
    }
    _tag = get_dict_version(value.ptr());
  }
  bool check_nopybind(PyObject* value) override { // borrowed ref
    return PyDict_Check(value) && get_dict_version(value) == _tag;
  }

 private:
  int64_t get_dict_version(PyObject* dict) {
    return ((PyDictObject*)dict)->ma_version_tag;
  }

  // Saved dict version.
  int64_t _tag;
};

=======
>>>>>>> b285709a
/**
 * Relational guards compare more than one value. We implement Relational
 * guards by capturing some state in the guard object. For example for tensor
 * aliasing guards - tensor X is not tensor Y - we construct one leaf guard
 * and and install it at as a leaf of two guard managers (one for X and
 * another for Y). Therefore, this guard is run twice. In the first
 * invocation, it saves the first value (state) and returns True. In the
 * second invocation, it compares the saved value with the new value and
 * returns True if they do not alias.
 *
 * We have to be careful about resetting in case the other guards fail and we
 * have some state in the relational guard. This is done by virtual method
 * reset_state(). This is called by the GuardManager whenever
 * there is a guard failure. In the event that the Guard evals to true, we do
 * not need to reset the state. THe check_nopybind method should itself reset
 * the state if it was called N times. So, fast path is unaffected.
 *
 * There is a question on which GuardManager node calls the
 * reset_state. This is done by registering the guard as a
 * relational_guard_resetter on the root node, which calls the resets all the
 * relational guards on guard evaluation to False.
 */
class RelationalGuard : public LeafGuard {
 public:
  RelationalGuard(py::object verbose_code_parts)
      : LeafGuard(verbose_code_parts) {}

  // reset the relational guard state on guard failure. This is called by the
  // guard manager.
  virtual void reset_state() = 0;
};

class GuardManager;
class RootGuardManager;
class DictGuardManager;
// GuardManager can be a pointer to DictGuardManager, but at this point the
// compiler does not know that DictGuardManager is a derived class of
// GuardManager (no way to define inheritance relationships in forward
// declarations), so we forward declare a factory function and define it when
// both DictGuardManager and GuardManager are fully defined.
std::unique_ptr<GuardManager> make_guard_manager(
    RootGuardManager* root,
    py::handle example_value);

/**
 * Base class representing a pair of accessor and the associated guard
 * manager. The accessor defines how to access the child value from the
 * py::object given to the parent check function.
 *
 * GuardAccessors can be considered equivalent to name() method of Source
 * objects in guards.py. In python, name() method returns a str which we can
 * then eval in f_locals and f_globals to retrieve the actual py object.
 * GuardAccessor serves the same purpose. The minor difference is that
 * GuardManager is a tree structure, so a GuardAccessor just has to retrieve
 * the value in the next level in this tree and pass it to the child
 * GuardAccessor.
 *
 * GuardAccessor also owns the GuardManager associated with the retrieved
 * value from the GuardAccessor.
 */
class GuardAccessor {
 public:
  GuardAccessor(
      RootGuardManager* root,
      py::object accessor_key,
      py::handle example_value)
      : _guard_manager(make_guard_manager(root, example_value)),
        _accessor_key(std::move(accessor_key)) {}

  // Return by reference as GuardAccessor owns the GuardManager.
  std::unique_ptr<GuardManager>& get_guard_manager() {
    return _guard_manager;
  }

  bool matches_key(const py::handle key) const {
    return _accessor_key.equal(key);
  }

  virtual bool check_nopybind(PyObject* obj) = 0;
  virtual GuardDebugInfo check_verbose_nopybind(PyObject* obj) = 0;
  virtual std::string repr() const = 0;

  virtual ~GuardAccessor() = default;

 protected:
  // Guard manager corresponding to the retrieved value from the
  // GuardAccessor.
  std::unique_ptr<GuardManager> _guard_manager;
  // accessor key could be py::str for getattr, getitem or py::function for
  // lambda accessor. It is a py::object because we need to keep these accessor
  // keys alive.
  py::object _accessor_key;
};

/**
 * GuardManager encapsulates all the guards related to a particular
 * py::object. It is a tree structure and consists of 1) Leaf guards - Guards
 * that are run on the user given object 2) Accessors - Guard accessors (like
 * getattr, getitem) to access the next value in the tree hierarchy. Accessor
 * object also holds the child GuardManager.
 *
 * Lets look at an example to understand how it works.
 * class Pair:
 *     int x = 1;
 *     int y = 2;
 *
 * At compile time
 * >> guard_mananger = GuardManager()
 * >> guard_mananger.x.add_lambda_guard(
 *        lambda x: isinstance(x, Pair),
 *        lambda x: f"expected Pair, found {type(x)}"
 *    )
 * >> guard_mananger.x.add_lambda_guard(lambda x: x == 1, lambda x: f"found
 * {x}, expected 1")
 * >> guard_mananger.y.add_lambda_guard(lambda x: x == 2, lambda x: f"found
 * {x}, expected 2")
 *
 * At runtime
 * >> guard_mananger.check(Pair())
 *
 * At compile time we build the tree structure. When we do `guard_manager.x`,
 * it creates an AttrGuardAccessorNode, initializes a child guard manager with
 * this accessor node, and adds it as a child. When we do
 * `guard_manager.x.add_lambda_guard`, we call add_lambda_guard on the newly
 * created guard manager and register a new leaf guard on it.
 *
 * At runtime, the accessor node has an important function of providing a way
 * to access the value for the child guard. In the above example,
 * guard_manager.x adds an AttrGuardAccessorNode with attr_name x. When check
 * function is called, parent GuardManager calls getattr(value, "x") on its
 * value passed to the check function to call the check function of the child
 * guard manager.
 *
 * Performace optimization for fail fast - An optimization for runtime here is
 * to sort the execution of child guards depending on the failure count.  This
 * ensures that we run the guards that are more prone to fail statistically
 * first. This can improve the cache lookup time when we have multiple cache
 * entries.
 */

class GuardManager {
 public:
  GuardManager() = delete;
  GuardManager(RootGuardManager* root) : _root(root) {}
  GuardManager(const GuardManager& m) = delete;
  GuardManager& operator=(const GuardManager&) = delete;
  virtual ~GuardManager() {}

  RootGuardManager* get_root() {
    return _root;
  }

  void add_leaf_guard(std::shared_ptr<LeafGuard> leaf_guard) {
    _leaf_guards.emplace_back(std::move(leaf_guard));
  }
  /**
   * Adds a new guard manager with appropriate Accessor. If the accessor is
   * already present, we just return the guard manager.
   */
  template <typename GuardAccessorT>
  GuardManager* get_child_manager(
      const py::object& accessor_key,
      py::handle example_value) {
    // accessor_key type depends on the GuardAccessorT
    // for example for GetAttrGuardAccessor - py::str name

    // Return the manager if the guard accessor exists
    for (const auto& accessor : _accessors) {
      if (accessor->matches_key(accessor_key)) {
        return accessor->get_guard_manager().get();
      }
    }

    // Construct a new guard accessor
    _accessors.emplace_back(
        std::make_unique<GuardAccessorT>(_root, accessor_key, example_value));
    return _accessors.back()->get_guard_manager().get();
  }

  // Runs the leaf guards check and then child managers check function.
  //
  // NB: There is some code DUPLICATION between this and check_verbose
  // function. This is intentional. check function is in the hot path and is
  // kept very simple. The purpose of check_verbose function is to get guard
  // failure reasoning to understand recompilations. check_verbose function
  // does not change the state of the guard, e.g., it does not shuffle the
  // guards and does not change the fail count. For simplicity, we duplicate
  // the code here.
  virtual bool check_nopybind(PyObject* value) { // borrowed ref
    // Iterate over leaf guards
    for (const auto& guard : _leaf_guards) {
      if (!guard->check_nopybind(value)) { // early exit
        _fail_count += 1;
        // no need of sorting, just return.
        return false;
      }
    }

    // Iterate over accessors.
    bool result = true;
    bool failed_on_first = true;
    for (const auto& accessor : _accessors) {
      if (!accessor->check_nopybind(value)) { // early exit
        _fail_count += 1;
        result = false;
        // need to sort, so break the loop.
        break;
      }
      failed_on_first = false;
    }

    // failed_on_first is just an optimization to avoid sorting if we are
    // failing on the first accessor itself. This is helpful when we have
    // already sorted the guards once, and dont need to sort again.
    if (!result && !failed_on_first) {
      // Inplace sort the child guards by fail count. This moves the guard
      // with higher fail count earlier in the queue, and enables fail fast
      // for the next check_verbose.

      // An alternate implementation was to use priority queue directly on
      // _accessors, but it was rejected because of the complexity of
      // popping and creating a new pq on each run_guards. Moreover, this sort
      // is happening on the unhappy path when check_verbose guard
      // fails. So, its probably ok.
      std::sort(
          _accessors.begin(),
          _accessors.end(),
          [](const std::unique_ptr<GuardAccessor>& a,
             const std::unique_ptr<GuardAccessor>& b) {
            return a->get_guard_manager()->fail_count() >
                b->get_guard_manager()->fail_count();
          });
    }

    return result;
  }

  // This function has some code duplication with function check. This is
  // deliberate to keep check function simple and fast.
  virtual GuardDebugInfo check_verbose_nopybind(
      PyObject* value) { // borrowed ref
    int num_guards_executed = 0;
    // Iterate over leaf guards
    for (const auto& guard : _leaf_guards) {
      const GuardDebugInfo& debug_info = guard->check_verbose_nopybind(value);
      num_guards_executed++;
      if (!debug_info.result) {
        return GuardDebugInfo(
            false, debug_info.verbose_code_parts, num_guards_executed);
      }
    }

    // Iterate over accessors
    for (const auto& accessor : _accessors) {
      const GuardDebugInfo& debug_info =
          accessor->check_verbose_nopybind(value);
      num_guards_executed += debug_info.num_guards_executed;
      if (!debug_info.result) {
        return GuardDebugInfo(
            false, debug_info.verbose_code_parts, num_guards_executed);
      }
    }

    return GuardDebugInfo(true, num_guards_executed);
  }

  int fail_count() const {
    return _fail_count;
  }

  // DEBUG function - Returning raw pointers because we can't return unique_ptr
  // and pybind does not accept a unique_ptr reference return type.
  std::vector<GuardAccessor*> get_accessors() const {
    std::vector<GuardAccessor*> ret;
    for (const auto& accessor : _accessors) {
      ret.emplace_back(accessor.get());
    }
    return ret;
  }

  // DEBUG function - Returning raw pointers because we can't return unique_ptr
  // and pybind does not accept a unique_ptr reference return type.
  virtual std::vector<GuardManager*> get_child_managers() {
    std::vector<GuardManager*> ret;
    for (const auto& accessor : _accessors) {
      ret.emplace_back(accessor->get_guard_manager().get());
    }
    return ret;
  }

  // DEBUG function - Returning raw pointers because we can't return unique_ptr
  // and pybind does not accept a unique_ptr reference return type.
  std::vector<LeafGuard*> get_leaf_guards() const {
    std::vector<LeafGuard*> ret;
    for (const auto& guard : _leaf_guards) {
      ret.push_back(guard.get());
    }
    return ret;
  }

 protected:
  // Keeps a count of how many times this guard manager check function returns
  // False. This is used for sorting optimization.
  int64_t _fail_count{0};

 private:
  // Root of the guard manager, this is the used to install the relational
  // guard resetters.
  RootGuardManager* _root;

  // Leaf guards are the terminal guards on this object, e.g, type check on a
  // list. These guards have to be run before any children are run.
  //
  // These leaf guards are not shufflable. In almost all cases, these guards
  // will have an order, e,g., type(x) is int guard and x == 5 guard. We also
  // expect very few leaf guards per GuardManager node.
  //
  // NB: Why are leaf guards shared ptr? This is primarily to enable relational
  // guards like `tensor X is not tensor Y`. These guards require multiple
  // values. We handle it by creating one guard object that holds state and this
  // guard is installed in many guard managers, hence a shared ptr.
  std::vector<std::shared_ptr<LeafGuard>> _leaf_guards;

  // GuardAccessors nodes to access the child guards. These guards are
  // shufflable. On a guard failure, they are sorted based on their fail count
  // to enable fail fast for the next check.
  std::vector<std::unique_ptr<GuardAccessor>> _accessors;
};

/**
 * RootGuardManager is the root of the guard tree. This is primarily
 * constructed to hold the relational guard pointers so that we can reset the
 * state of those guards on guard failure. All the other important
 * implementation is in GuardManager class.
 */

class RootGuardManager : public GuardManager {
 public:
  // This is the root node, set its _root member to nullptr
  RootGuardManager() : GuardManager(this) {}

  // Adds the relational guard resetter
  void add_relational_guard_resetter(
      std::shared_ptr<RelationalGuard> relational_guard) {
    _relational_guard_resetters.emplace_back(std::move(relational_guard));
  }

  // Python visible API to check guard function.
  bool check(py::handle value) {
    return check_nopybind(value.ptr());
  }

  // Python visible API to check_verbose guard function.
  GuardDebugInfo check_verbose(py::handle value) {
    return check_verbose_nopybind(value.ptr());
  }

  // Fast check function.
  virtual bool check_nopybind(PyObject* value) override { // borrowed ref
    // reset_state is not thread safe. So acquire a lock.
    static std::mutex lock;
    std::lock_guard<std::mutex> lock_guard(lock);

    if (!GuardManager::check_nopybind(value)) {
      _reset_relational_guard_state();
      return false;
    }

    // Iterate over epilogue leaf guards.
    for (const auto& guard : _epilogue_lambda_guards) {
      if (!guard->check_nopybind(value)) { // early exit
        _reset_relational_guard_state();
        return false;
      }
    }
    return true;
  }

  // Fast check_verbose function.
  virtual GuardDebugInfo check_verbose_nopybind(
      PyObject* value) override { // borrowed ref
    // reset_state is not thread safe. So acquire a lock.
    static std::mutex lock;
    std::lock_guard<std::mutex> lock_guard(lock);

    GuardDebugInfo debug_info = GuardManager::check_verbose_nopybind(value);
    if (!debug_info.result) {
      _reset_relational_guard_state();
      return debug_info;
    }

    int num_guards_executed = debug_info.num_guards_executed;

    // Iterate over epilogue leaf guards
    for (const auto& guard : _epilogue_lambda_guards) {
      const GuardDebugInfo& tmp_debug_info =
          guard->check_verbose_nopybind(value);
      num_guards_executed++;
      if (!tmp_debug_info.result) {
        _reset_relational_guard_state();
        return GuardDebugInfo(
            false, tmp_debug_info.verbose_code_parts, num_guards_executed);
      }
    }
    return GuardDebugInfo(true, num_guards_executed);
  }

  void add_epilogue_lambda_guard(std::unique_ptr<LeafGuard> leaf_guard) {
    _epilogue_lambda_guards.emplace_back(std::move(leaf_guard));
  }

  // DEBUG function - Returning raw pointers because we can't return unique_ptr
  // and pybind does not accept a unique_ptr reference return type.
  std::vector<LeafGuard*> get_epilogue_lambda_guards() const {
    std::vector<LeafGuard*> ret;
    for (const auto& guard : _epilogue_lambda_guards) {
      ret.push_back(guard.get());
    }
    return ret;
  }

 private:
  // Reset the state of all the relational guards on failure.
  void _reset_relational_guard_state() {
    for (auto& guard : _relational_guard_resetters) {
      guard->reset_state();
    }
  }

 private:
  // All the relational guards under this guard mananger. We only use these
  // when the guard evaluates to False. This ensures that guard state is reset
  // on guard failure so that next invocation is clean.
  std::vector<std::shared_ptr<RelationalGuard>> _relational_guard_resetters;

  // These guards are lambda guards, i.e., the guards that lack C++
  // implementation. For simplicity, we add these guards at the root. They
  // MUST be run after all other guard managers have finished to ensure that
  // the epilogue guards do not step on some nonexistent getattr or getitem.
  std::vector<std::unique_ptr<LeafGuard>> _epilogue_lambda_guards;
};

std::unique_ptr<GuardManager> make_guard_manager(
    RootGuardManager* root,
    py::handle example_value) {
  // TODO(janimesh) - Remove comment when DictGuardManager is introduced.
  // // Check if example_value is a dict
  // if (py::isinstance<py::dict>(example_value)) {
  //   return std::make_unique<DictGuardManager>(root);
  // }
  return std::make_unique<GuardManager>(root);
}

/**
 * Represents __getattr__ acccessor.
 */
class GetAttrGuardAccessor : public GuardAccessor {
 public:
  GetAttrGuardAccessor(
      RootGuardManager* root,
      py::str name,
      py::handle example_value)
      : GuardAccessor(root, name, example_value), _attr_name(name.ptr()) {}

  // NB: Intentional duplication between check_nopybind and
  // check_verbose_nopybind.
  bool check_nopybind(PyObject* obj) override { // borrowed ref
    PyObject* x = PyObject_GetAttr(obj, _attr_name); // new ref
    if (x == nullptr) {
      // Attribute absent, clear the exception and return false.
      PyErr_Clear();
      return false;
    }
    bool result = _guard_manager->check_nopybind(x);
    Py_DECREF(x);
    return result;
  }

  GuardDebugInfo check_verbose_nopybind(
      PyObject* obj) override { // borrowed ref
    PyObject* x = PyObject_GetAttr(obj, _attr_name); // new ref
    if (x == nullptr) {
      // Attribute absent, clear the exception and return false.
      PyErr_Clear();
      return GuardDebugInfo(
          false,
          std::string("get attr failed for attr name ") +
              py::str(_attr_name).cast<std::string>(),
          0);
    }
    GuardDebugInfo result = _guard_manager->check_verbose_nopybind(x);
    Py_DECREF(x);
    return result;
  }

  std::string repr() const override {
    // Helpful when priting GuardManager tree structure.
    return "GetAttrGuardAccessor(" + py::str(_attr_name).cast<std::string>() +
        ")";
  }

 private:
  // no need of py::object here because the attr_name is already passed on to
  // the base class as accessor_key which is a py::object.
  PyObject* _attr_name;
};

} // namespace

static void* _torchinductor_pyobject_tensor_data_ptr(PyObject* obj) {
  if (C10_UNLIKELY(
          obj == nullptr ||
          (!THPVariable_CheckExact(obj) && !THPVariable_Check(obj)))) {
    throw std::runtime_error(
        "_torchinductor_pyobject_tensor_data_ptr: non-tensor input");
  }
  return THPVariable_Unpack(obj).data_ptr();
}

PyObject* torch_c_dynamo_guards_init() {
  // initialize TensorGuardsType
  TensorGuardsType.tp_name = "torch._C._dynamo.guards.TensorGuards";
  TensorGuardsType.tp_basicsize = sizeof(TensorGuards);
  TensorGuardsType.tp_itemsize = 0;
  TensorGuardsType.tp_dealloc = (destructor)TensorGuards_dealloc;
  TensorGuardsType.tp_flags = Py_TPFLAGS_DEFAULT;
  TensorGuardsType.tp_doc = "Check properties of a torch.Tensor";
  TensorGuardsType.tp_methods = TensorGuards_methods;
  TensorGuardsType.tp_init = (initproc)TensorGuards_init;
  TensorGuardsType.tp_new = TensorGuards_new;

  if (PyType_Ready(&TensorGuardsType) < 0)
    return nullptr;

  GlobalStateGuardType.tp_name = "torch._C._dynamo.guards.GlobalStateGuard";
  GlobalStateGuardType.tp_basicsize = sizeof(GlobalStateGuard);
  GlobalStateGuardType.tp_itemsize = 0;
  GlobalStateGuardType.tp_flags = Py_TPFLAGS_DEFAULT;
  GlobalStateGuardType.tp_doc = "Guard on PyTorch global flags such as no_grad";
  GlobalStateGuardType.tp_methods = GlobalStateGuard_methods;
  GlobalStateGuardType.tp_init = (initproc)GlobalStateGuard_init;
  GlobalStateGuardType.tp_new = PyType_GenericNew;

  if (PyType_Ready(&GlobalStateGuardType) < 0)
    return nullptr;

  auto m = PyModule_Create(&_module);
  if (m == nullptr)
    return nullptr;

  Py_INCREF(&TensorGuardsType);
  if (PyModule_AddObject(m, "TensorGuards", (PyObject*)&TensorGuardsType) < 0) {
    Py_DECREF(&TensorGuardsType);
    Py_DECREF(m);
    return nullptr;
  }

  Py_INCREF(&GlobalStateGuardType);
  if (PyModule_AddObject(
          m, "GlobalStateGuard", (PyObject*)&GlobalStateGuardType) < 0) {
    Py_DECREF(&GlobalStateGuardType);
    Py_DECREF(m);
    return nullptr;
  }

  // We expose the address of _torchinductor_pyobject_tensor_data_ptr in order
  // to allow manual linking in our generated TorchInductor Python bindings.
  // While regular linking works in most cases, it does not work properly in
  // fbcode due to janky build setup there.
  if (PyModule_AddObject(
          m,
          "_torchinductor_pyobject_tensor_data_ptr",
          PyLong_FromVoidPtr(reinterpret_cast<void*>(
              &_torchinductor_pyobject_tensor_data_ptr))) < 0) {
    return nullptr;
  }

  auto py_m = py::handle(m).cast<py::module>();
  py::class_<GuardDebugInfo, std::unique_ptr<GuardDebugInfo>>(
      py_m, "GuardDebugInfo")
      .def(py::init<bool, py::list, int>())
      .def("__str__", &GuardDebugInfo::to_string)
      .def_readonly("result", &GuardDebugInfo::result)
      .def_readonly("verbose_code_parts", &GuardDebugInfo::verbose_code_parts)
      .def_readonly(
          "num_guards_executed", &GuardDebugInfo::num_guards_executed);

  // Leaf Guards
  py::class_<LeafGuard, std::shared_ptr<LeafGuard>>(py_m, "LeafGuard")
      .def("verbose_code_parts", &LeafGuard::verbose_code_parts);
  py::class_<LAMBDA_GUARD, LeafGuard, std::shared_ptr<LAMBDA_GUARD>>(
      py_m, "LAMBDA_GUARD")
      .def(py::init<py::function, py::list>())
      .def("__call__", &LAMBDA_GUARD::check);
  py::class_<TYPE_MATCH, LeafGuard, std::shared_ptr<TYPE_MATCH>>(
      py_m, "TYPE_MATCH")
      .def(py::init<py::object, py::list>())
      .def("__call__", &TYPE_MATCH::check);
  py::class_<ID_MATCH, LeafGuard, std::shared_ptr<ID_MATCH>>(py_m, "ID_MATCH")
      .def(py::init<py::object, py::list>())
      .def("__call__", &ID_MATCH::check);
  py::class_<EQUALS_MATCH, LeafGuard, std::shared_ptr<EQUALS_MATCH>>(
      py_m, "EQUALS_MATCH")
      .def(py::init<py::object, py::list>())
      .def("__call__", &EQUALS_MATCH::check);
<<<<<<< HEAD
  py::class_<DEFAULT_DEVICE, LeafGuard, std::shared_ptr<DEFAULT_DEVICE>>(
      py_m, "DEFAULT_DEVICE")
      .def(py::init<py::list>())
      .def("__call__", &DEFAULT_DEVICE::check);
  py::class_<DICT_VERSION, LeafGuard, std::shared_ptr<DICT_VERSION>>(
      py_m, "DICT_VERSION")
      .def(py::init<py::object, py::list>())
      .def("__call__", &DICT_VERSION::check);
=======
>>>>>>> b285709a

  // Guard Accessors - These are present so that we can iterate over the
  // GuardManager hierarchy. We intentionally do not provide even an init
  // function on these, because these should be constructed from within C++.
  py::class_<GuardAccessor, std::unique_ptr<GuardAccessor>>(
      py_m, "GuardAccessor")
      .def("repr", &GuardAccessor::repr);
  py::class_<
      GetAttrGuardAccessor,
      GuardAccessor,
      std::unique_ptr<GetAttrGuardAccessor>>(py_m, "GetAttrGuardAccessor");

  // Guard Manager - No constructor in python, python should use
  // RootGuardManager.
  py::class_<GuardManager, std::unique_ptr<GuardManager>>(py_m, "GuardManager")
      // return by reference because GuardManager has the ownership of accessors
      .def(
          "get_accessors",
          &GuardManager::get_accessors,
          py::return_value_policy::reference)
      // return by reference because GuardManager has the ownership of child
      // managers
      .def(
          "get_child_managers",
          &GuardManager::get_child_managers,
          py::return_value_policy::reference)
      // return by reference because GuardManager has the ownership of leaf
      // guards
      .def(
          "get_leaf_guards",
          &GuardManager::get_leaf_guards,
          py::return_value_policy::reference)
      .def(
          "add_lambda_guard",
          [](GuardManager& self,
             py::object lambda,
             py::object verbose_code_parts) -> void {
            self.add_leaf_guard(
                std::make_shared<LAMBDA_GUARD>(lambda, verbose_code_parts));
          })
      .def(
          "add_type_match_guard",
          [](GuardManager& self,
             py::object value,
             py::object verbose_code_parts) -> void {
            self.add_leaf_guard(
                std::make_shared<TYPE_MATCH>(value, verbose_code_parts));
          })
      .def(
          "add_id_match_guard",
          [](GuardManager& self,
             py::object value,
             py::object verbose_code_parts) -> void {
            self.add_leaf_guard(
                std::make_shared<ID_MATCH>(value, verbose_code_parts));
          })
      .def(
          "add_equals_match_guard",
          [](GuardManager& self,
             py::object value,
             py::object verbose_code_parts) -> void {
            self.add_leaf_guard(
                std::make_shared<EQUALS_MATCH>(value, verbose_code_parts));
          })
<<<<<<< HEAD
      .def(
          "add_default_device_guard",
          [](GuardManager& self, py::object verbose_code_parts) -> void {
            self.add_leaf_guard(
                std::make_shared<DEFAULT_DEVICE>(verbose_code_parts));
          })
      .def(
          "add_dict_version_guard",
          [](GuardManager& self,
             py::object value,
             py::object verbose_code_parts) -> void {
            self.add_leaf_guard(
                std::make_shared<DICT_VERSION>(value, verbose_code_parts));
          })
=======
>>>>>>> b285709a
      // return by reference because C++ GuardManager has the ownership of
      // accessors and guard managers
      .def(
          "getattr_manager",
          &GuardManager::get_child_manager<GetAttrGuardAccessor>,
          py::return_value_policy::reference);

  // Root Guard Manager
  py::class_<RootGuardManager, GuardManager, std::unique_ptr<RootGuardManager>>(
      py_m, "RootGuardManager")
      .def(py::init<>())
      .def("check", &RootGuardManager::check)
      .def("check_verbose", &RootGuardManager::check_verbose)
      // return by reference because GuardManager has the ownership of leaf
      // guards
      .def(
          "get_epilogue_lambda_guards",
          &RootGuardManager::get_epilogue_lambda_guards,
          py::return_value_policy::reference)
      .def(
          "add_epilogue_lambda_guard",
          [](RootGuardManager& self,
             py::object lambda,
             py::object verbose_code_parts) -> void {
            self.add_epilogue_lambda_guard(
                std::make_unique<LAMBDA_GUARD>(lambda, verbose_code_parts));
          });

  return m;
}<|MERGE_RESOLUTION|>--- conflicted
+++ resolved
@@ -872,7 +872,6 @@
   PyTypeObject* _value_type;
 };
 
-<<<<<<< HEAD
 class DEFAULT_DEVICE : public LeafGuard {
  public:
   DEFAULT_DEVICE(py::object verbose_code_parts)
@@ -892,30 +891,6 @@
   py::object _current_device;
 };
 
-class DICT_VERSION : public LeafGuard {
- public:
-  DICT_VERSION(py::object value, py::object verbose_code_parts)
-      : LeafGuard(verbose_code_parts) {
-    if (!PyDict_Check(value.ptr())) {
-      throw py::type_error("DICT_VERSION expects a dict");
-    }
-    _tag = get_dict_version(value.ptr());
-  }
-  bool check_nopybind(PyObject* value) override { // borrowed ref
-    return PyDict_Check(value) && get_dict_version(value) == _tag;
-  }
-
- private:
-  int64_t get_dict_version(PyObject* dict) {
-    return ((PyDictObject*)dict)->ma_version_tag;
-  }
-
-  // Saved dict version.
-  int64_t _tag;
-};
-
-=======
->>>>>>> b285709a
 /**
  * Relational guards compare more than one value. We implement Relational
  * guards by capturing some state in the guard object. For example for tensor
@@ -1521,17 +1496,10 @@
       py_m, "EQUALS_MATCH")
       .def(py::init<py::object, py::list>())
       .def("__call__", &EQUALS_MATCH::check);
-<<<<<<< HEAD
   py::class_<DEFAULT_DEVICE, LeafGuard, std::shared_ptr<DEFAULT_DEVICE>>(
       py_m, "DEFAULT_DEVICE")
       .def(py::init<py::list>())
       .def("__call__", &DEFAULT_DEVICE::check);
-  py::class_<DICT_VERSION, LeafGuard, std::shared_ptr<DICT_VERSION>>(
-      py_m, "DICT_VERSION")
-      .def(py::init<py::object, py::list>())
-      .def("__call__", &DICT_VERSION::check);
-=======
->>>>>>> b285709a
 
   // Guard Accessors - These are present so that we can iterate over the
   // GuardManager hierarchy. We intentionally do not provide even an init
@@ -1596,23 +1564,12 @@
             self.add_leaf_guard(
                 std::make_shared<EQUALS_MATCH>(value, verbose_code_parts));
           })
-<<<<<<< HEAD
       .def(
           "add_default_device_guard",
           [](GuardManager& self, py::object verbose_code_parts) -> void {
             self.add_leaf_guard(
                 std::make_shared<DEFAULT_DEVICE>(verbose_code_parts));
           })
-      .def(
-          "add_dict_version_guard",
-          [](GuardManager& self,
-             py::object value,
-             py::object verbose_code_parts) -> void {
-            self.add_leaf_guard(
-                std::make_shared<DICT_VERSION>(value, verbose_code_parts));
-          })
-=======
->>>>>>> b285709a
       // return by reference because C++ GuardManager has the ownership of
       // accessors and guard managers
       .def(
