--- conflicted
+++ resolved
@@ -19,15 +19,7 @@
 #include <ATen/ops/zeros.h>
 #endif
 
-<<<<<<< HEAD
-#include <cstdint>
-#include <utility>
-
-namespace torch {
-namespace autograd {
-=======
 namespace torch::autograd {
->>>>>>> 9768f73c
 
 using SymIntSmallVec = c10::SmallVector<c10::SymInt, c10::kDimVectorStaticSize>;
 using MetadataShape = std::variant<SymIntSmallVec, at::Tensor>;
@@ -113,5 +105,4 @@
   bool is_nested_ = false;
   bool was_default_constructed_ = true;
 };
-} // namespace autograd
-} // namespace torch+} // namespace torch::autograd