--- conflicted
+++ resolved
@@ -272,81 +272,6 @@
     return make_boxed_func(gm.forward)
 
 
-<<<<<<< HEAD
-def inner_compile_with_cpp_wrapper(inner_compile: Callable[..., Any]):
-    @functools.wraps(inner_compile)
-    def wrapper(gm: torch.fx.GraphModule, example_inputs: List[torch.Tensor], **kwargs):
-        """
-        Compile into cpp wrapper:
-        For CPU, this is currently done in one pass.
-        For GPU, this is done in two passes: JIT-compile the model with python wrapper code
-        and run it to generate autotuned kernel binaries in the first pass; and then generate
-        cpp wrapper code and compile it to a dynamic library in the second pass.
-        """
-        devices = (
-            {t.device.type for t in gm.parameters()}
-            | {t.device.type for t in gm.buffers()}
-            | {t.device.type for t in example_inputs if isinstance(t, torch.Tensor)}
-        )
-
-        if "cuda" not in devices:
-            kwargs_patched = {**kwargs, "cpp_wrapper": True}
-            return inner_compile(gm, example_inputs, **kwargs_patched)
-        else:
-            with config.patch(
-                {
-                    "triton.store_cubin": True,
-                }
-            ):
-                # first pass with regular python wrapper code
-                kwargs_patched = {
-                    **kwargs,
-                    "cpp_wrapper": False,
-                }
-                # clone_graph(gm) makes sure no graph modification from the first pass will
-                # leak to the second pass. It does increase memory pressure, but the problem
-                # can be alleviated once we have parameters as FakeTensor.
-                compiled = inner_compile(
-                    clone_graph(gm), example_inputs, **kwargs_patched
-                )
-
-                def materialize(x):
-                    if isinstance(x, (torch.SymInt, torch.SymFloat)):
-                        # Need concrete value to run dynamic shapes and tune the result
-                        return x.node.hint
-                    else:
-                        assert not isinstance(x, FakeTensor)
-                        return x
-
-                if tracing_context := torch._guards.TracingContext.try_get():
-                    if tracing_context.output_strides:
-                        tracing_context.output_strides.clear()
-
-                    params_flat = [
-                        param
-                        for param in tracing_context.params_flat  # type: ignore[union-attr]
-                        if param is not None
-                    ]
-                    real_inputs = [
-                        materialize(x) for x in (params_flat + V.real_inputs)
-                    ]
-                else:
-                    real_inputs = [materialize(x) for x in V.real_inputs]
-
-                with torch.utils._python_dispatch._disable_current_modes():
-                    compiled(real_inputs)
-
-                del real_inputs
-
-                # second pass
-                kwargs_patched = {**kwargs, "cpp_wrapper": True}
-                return inner_compile(clone_graph(gm), example_inputs, **kwargs_patched)
-
-    return wrapper
-
-
-=======
->>>>>>> 2aadfbe1
 def fake_tensor_prop(
     gm: torch.fx.GraphModule,
     example_inputs: List[torch.Tensor],
