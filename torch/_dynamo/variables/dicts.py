--- conflicted
+++ resolved
@@ -7,6 +7,8 @@
 from types import MethodWrapperType
 from typing import Dict, List, Optional
 
+import torch
+
 from torch._subclasses.fake_tensor import is_fake
 
 from .. import variables
@@ -24,7 +26,6 @@
 from .base import MutableLocal, VariableTracker
 from .constant import ConstantVariable
 
-
 # Note: [Adding a new supported class the keys of ConstDictVarialble]
 # You'll need to add it to:
 # - `is_hashable_python_var` in this file
@@ -40,11 +41,7 @@
 
     return (
         ConstantVariable.is_literal(x)
-<<<<<<< HEAD
-        or isinstance(x, (Tensor, enum.Enum, type))
-=======
         or isinstance(x, (Tensor, enum.Enum, type, torch.nn.Module, MethodWrapperType))
->>>>>>> 9768f73c
         or is_builtin_callable(x)
         or (isinstance(x, tuple) and all(is_hashable_python_var(e) for e in x))
         or is_numpy(x)
@@ -73,12 +70,9 @@
                 variables.user_defined.UserDefinedClassVariable,
                 variables.misc.SkipFilesVariable,
                 variables.misc.NumpyVariable,
-<<<<<<< HEAD
-=======
                 variables.NNModuleVariable,
                 variables.MethodWrapperVariable,
                 variables.TorchInGraphFunctionVariable,
->>>>>>> 9768f73c
             ),
         )
 
@@ -107,6 +101,8 @@
             elif isinstance(self.vt, variables.TupleVariable):
                 Hashable = ConstDictVariable._HashableTracker
                 x = tuple(Hashable(e).underlying_value for e in self.vt.items)
+            elif isinstance(self.vt, variables.NNModuleVariable):
+                return self.vt.module
             else:
                 x = self.vt.as_python_constant()
             return x
