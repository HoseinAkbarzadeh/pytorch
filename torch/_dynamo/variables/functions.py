<<<<<<< HEAD
=======
import abc
import dataclasses
import enum
>>>>>>> 5ebe568d
import functools
import inspect
import itertools
import types
from typing import Dict, List

import torch

from .. import variables
from ..bytecode_transformation import create_call_function, create_rot_n
from ..exc import unimplemented
from ..source import AttrSource, ConstantSource, DefaultsSource, GetItemSource
from ..utils import make_cell
from .base import typestr, VariableTracker


def wrap_bound_arg(tx, val, options, source=None):
    # Source propagation is best effort since not every object we encounter has a source to begin with.
    assert (
        "source" not in options
    ), "Source needs to be separate from options due to recursive calls for lists/dicts"
<<<<<<< HEAD
    if isinstance(val, VariableTracker):
=======

    if isinstance(val, dict):
        return variables.ConstDictVariable(
            {
                k: wrap_bound_arg(tx, v, options, source=getattr(v, "source", None))
                for k, v in val.items()
            },
            dict,
            **options,
        )
    elif isinstance(val, (tuple, list)):
        cls = variables.BaseListVariable.cls_for(type(val))
        return cls(
            [
                wrap_bound_arg(tx, x, options, source=getattr(x, "source", None))
                for x in val
            ],
            **options,
        )

    if source is None and isinstance(val, dataclasses._HAS_DEFAULT_FACTORY_CLASS):
        return variables.UserDefinedObjectVariable(val)
    elif variables.ConstantVariable.is_literal(val) or istype(
        val, (torch.Size, torch.device, torch.dtype)
    ):
        return variables.ConstantVariable(val, **options)
    elif is_builtin_callable(val):
        return variables.BuiltinVariable(val, source=source, **options)
    elif is_allowed(val):
        return variables.TorchVariable(val, source=source, **options)
    elif isinstance(val, types.FunctionType):
        return variables.UserFunctionVariable(val, source=source, **options)
    elif isinstance(val, enum.Enum):
        return variables.EnumVariable(val, source=source, **options)
    elif isinstance(val, (type, abc.ABCMeta)):
        return variables.UserDefinedClassVariable(val, source=source, **options)
    elif istensor(val):
        from torch._dynamo.variables.builder import VariableBuilder

        return VariableBuilder(tx, source=source)(val).add_options(options)
    elif isinstance(val, VariableTracker):
>>>>>>> 5ebe568d
        return val
    elif not source:
        from torch._dynamo.variables.builder import SourcelessBuilder

        return SourcelessBuilder()(tx, val).add_options(options)
    else:
        from torch._dynamo.variables.builder import VariableBuilder

        return VariableBuilder(tx, source=source)(val).add_options(options)


def wrap_args_kwargs(tx, result, options):
    for k, v in list(result.items()):
        if isinstance(v, (tuple, dict)):
            # args/kwargs
            result[k] = wrap_bound_arg(tx, v, options)


def init_cellvars(parent, result, code):
    closure_cells = dict()
    side_effects = parent.output.side_effects

    # for name in itertools.chain(code.co_cellvars, code.co_freevars):
    for name in code.co_cellvars:
        closure_cells[name] = side_effects.track_cell_new()
        if name in result:
            side_effects.store_cell(closure_cells[name], result.pop(name))

    return closure_cells


def _create_nested_fn(
    code, f_globals, name, defaults, closure, kwdefaults, annotations
):
    from types import FunctionType

    func = FunctionType(code, f_globals, name, defaults, closure)
    func.__kwdefaults__ = kwdefaults

    if isinstance(annotations, tuple):
        from itertools import pairwise

        annotations = dict(pairwise(annotations))

    # TypeError: __annotations__ must be set to a dict object
    assert annotations is None or isinstance(annotations, dict)
    func.__annotations__ = annotations

    return func


class BaseUserFunctionVariable(VariableTracker):
    def get_filename(self):
        return self.get_code().co_filename

    def get_name(self):
        return self.get_code().co_name

    def call_function(
        self, tx, args: "List[VariableTracker]", kwargs: "Dict[str, VariableTracker]"
    ) -> "VariableTracker":
        return tx.inline_user_function_return(
            self, list(self.self_args()) + list(args), kwargs
        )

    def num_parameters(self):
        return len(inspect.signature(self.get_function()).parameters)

    def closure_vars(self, tx):
        return {}


class UserFunctionVariable(BaseUserFunctionVariable):
    """Some unsupported user-defined global function"""

    def __init__(self, fn, is_constant=False, **kwargs):
        super().__init__(**kwargs)
        if getattr(fn, "_dynamo_marked_constant", False):
            # This method should be treated as a constant for the purposes of compilation
            self.is_constant = True
        else:
            self.is_constant = False

        assert isinstance(
            fn, (types.FunctionType, torch.jit.ScriptFunction)
        ), f"expected FunctionType found {typestr(fn)} {fn}"
        # unpack @torch._dynamo.optimize()(fn) wrapped function
        fn = inspect.getattr_static(fn, "_torchdynamo_inline", fn)
        # unpack torch.jit.script_if_tracing
        if inspect.getattr_static(fn, "__script_if_tracing_wrapper", False):
            fn = inspect.getattr_static(fn, "__original_fn", fn)
        self.fn: types.FunctionType = fn

    def self_args(self):
        return []

    def get_function(self):
        return self.fn

    def get_code(self):
        return self.fn.__code__

    def python_type(self):
        return types.FunctionType

    def has_self(self):
        return getattr(self.fn, "__self__", None) is not None

    def get_globals(self):
        return self.fn.__globals__

    def bind_args(self, parent, args, kwargs):
        assert not self.is_constant
        options = VariableTracker.propagate([self])
        tx = parent.output.root_tx
        wrap = functools.partial(wrap_bound_arg, tx=tx, options=options)

        fn: types.FunctionType = self.fn
        defaults = fn.__defaults__ or []
        defaults_sources = [
            None if self.source is None else DefaultsSource(self.source, idx)
            for idx, _ in enumerate(defaults)
        ]
        fake_func = types.FunctionType(
            fn.__code__,
            fn.__globals__,
            fn.__name__,
            tuple(
                [
                    wrap(val=arg, source=source)
                    for arg, source in zip(defaults, defaults_sources)
                ]
            ),
            fn.__closure__,
        )
        if fn.__kwdefaults__:
            kwdefaults_sources = {
                k: None
                if self.source is None
                else DefaultsSource(self.source, k, is_kw=True)
                for k in fn.__kwdefaults__
            }
            fake_func.__kwdefaults__ = {
                k: wrap(val=v, source=kwdefaults_sources[k])
                for k, v in fn.__kwdefaults__.items()
            }

        bound = inspect.signature(fake_func).bind(*args, **kwargs)
        bound.apply_defaults()
        result = dict(bound.arguments.items())

        wrap_args_kwargs(tx, result, options)
        closure_cells = init_cellvars(parent, result, fn.__code__)
        closure = self.fn.__closure__ or ()
        assert len(closure) == len(self.fn.__code__.co_freevars)
        for idx, name, cell in zip(
            itertools.count(), self.fn.__code__.co_freevars, closure
        ):
            if name == "__class__":
                source = AttrSource(self.source, "__class__") if self.source else None
                result[name] = variables.UserDefinedClassVariable(
                    cell.cell_contents,
                    source=source,
                )
            else:
                var = tx.match_nested_cell(name, cell)
                if var is not None:
                    # optimization for cleaner codegen
                    result[name] = var
                elif self.source:
                    from .builder import VariableBuilder

                    side_effects = parent.output.side_effects
                    if cell in side_effects:
                        out = side_effects[cell]
                    else:
                        closure_cell = GetItemSource(
                            AttrSource(self.source, "__closure__"), idx
                        )
                        closure_cell_contents = AttrSource(
                            closure_cell, "cell_contents"
                        )
                        contents_var = VariableBuilder(parent, closure_cell_contents)(
                            cell.cell_contents
                        )

                        if (
                            closure_cell_contents.name()
                            not in tx.mutated_closure_cell_contents
                        ):
                            # Optimistically don't allocate the cell, to
                            # reduce the number of side effects.  This is
                            # important for cond, as without it, any accesses
                            # to closures create side effects and cond doesn't
                            # support side effects.  If we're wrong and this
                            # closure cell gets written to, we will restart
                            # the analysis with this cell's name in the
                            # mutated list here
                            result[name] = contents_var
                            continue

                        # cells are written to with "cell_contents",
                        # so the source should just be the closure_cell, not its contents
                        out = side_effects.track_cell_existing(closure_cell, cell)
                        side_effects.store_cell(
                            out,
                            contents_var,
                        )

                    result[name] = out

                else:
                    from .builder import variable_builder_no_source

                    result[name] = variable_builder_no_source(cell.cell_contents)

        return result, closure_cells

    def export_freevars(self, parent, child):
        pass

    def call_function(
        self, tx, args: "List[VariableTracker]", kwargs: "Dict[str, VariableTracker]"
    ) -> "VariableTracker":
        if self.is_constant:
            options = VariableTracker.propagate(self, args, kwargs.values())
            return invoke_and_store_as_constant(
                tx, self.fn, self.get_name(), options, args, kwargs
            )

        return super().call_function(tx, args, kwargs)


class UserMethodVariable(UserFunctionVariable):
    """Some unsupported user-defined method"""

    def __init__(self, fn, obj, **kwargs):
        super().__init__(fn=fn, **kwargs)
        self.obj = obj

    def __str__(self):
        return f"{self.__class__.__name__}({self.fn}, {self.obj})"

    def self_args(self):
        return [self.obj]

    def python_type(self):
        return types.MethodType

    def call_function(
        self, tx, args: "List[VariableTracker]", kwargs: "Dict[str, VariableTracker]"
    ) -> "VariableTracker":
        # For nn.Module methods, redirecting to NNModuleVariable.call_method for optimized solution
        # rather than simple inlining. E.g, putting `call_method` op in FX graph for `forward` method
        # since we ensure `forward` of allowed modules can be traced by AOT safely.
        # Note this is not only for allowed modules, as user customized modules can extend from
        # allowed modules but using parent's `forward` method, which is also covered by this branch.

        # If we are tracing the higher order op, we want Dynamo to step inside
        # the module call so that Dynamo can see the underlying parameters and
        # buffers and raise them as inputs to the graph. The is_root_tracer
        # check bypasses the if condition for non-root tracers and directly
        # calls the super().call_function at the end, which is basically
        # equivalent of inlining the method.
        if tx.output.is_root_tracer() and isinstance(
            self.obj, variables.NNModuleVariable
        ):
            module_attr = getattr(self.fn, "__module__", "")
            if (
                module_attr is not None
                and module_attr.startswith("torch.nn.")
                or self.is_constant
            ):
                return self.obj.call_method(
                    tx, self.fn.__name__, args, kwargs, constant=self.is_constant
                ).add_options(self)
        return super().call_function(tx, args, kwargs)

    def num_parameters(self):
        return super().num_parameters() - 1


class WrappedUserMethodVariable(UserMethodVariable):
    def __init__(self, wrapped, context, **kwargs):
        kwargs.pop("fn", None)
        kwargs.pop("obj", None)
        super().__init__(wrapped.fn, wrapped.obj, **kwargs)
        self.wrapped = wrapped
        self.context = context

    def call_function(
        self, tx, args: "List[VariableTracker]", kwargs: "Dict[str, VariableTracker]"
    ) -> "VariableTracker":
        self.context.enter(tx)
        result = super().call_function(tx, args, kwargs)
        self.context.exit(tx)
        return result


class WrappedUserFunctionVariable(UserFunctionVariable):
    def __init__(self, wrapped, context, **kwargs):
        kwargs.pop("fn", None)
        kwargs.pop("obj", None)
        super().__init__(wrapped.fn, **kwargs)
        self.wrapped = wrapped
        self.context = context

    def call_function(
        self, tx, args: "List[VariableTracker]", kwargs: "Dict[str, VariableTracker]"
    ) -> "VariableTracker":
        self.context.enter(tx)
        result = super().call_function(tx, args, kwargs)
        self.context.exit(tx)
        return result


def invoke_and_store_as_constant(tx, fn, name, options, args, kwargs):
    def convert(x):
        if isinstance(x, variables.TensorVariable):
            return x.get_real_value()
        return x.as_python_constant()

    args = [convert(x) for x in args]
    kwargs = {k: convert(v) for k, v in kwargs.items()}
    res = fn(*args, **kwargs)
    return tx.output.register_attr_or_module(
        res,
        name,
        source=ConstantSource(name),
        **options,
    )


class NestedUserFunctionVariable(BaseUserFunctionVariable):
    def __init__(
        self,
        fn_name,
        code,
        f_globals,
        defaults,
        kwdefaults,
        annotations,
        closure,
        closure_scope,
        wraps_source=None,
        **kwargs,
    ):
        super().__init__(**kwargs)
        assert isinstance(fn_name.as_python_constant(), str)
        assert isinstance(code.as_python_constant(), types.CodeType)
        assert isinstance(f_globals, dict)
        self.fn_name = fn_name
        self.code = code
        self.f_globals = f_globals
        self.defaults = defaults
        self.kwdefaults = kwdefaults
        self.annotations = annotations
        self.closure = closure
        if closure is None:
            closure_scope = None
        self.closure_scope = closure_scope
        self.wraps_source = wraps_source

    def self_args(self):
        return []

    def get_code(self):
        return self.code.as_python_constant()

    def get_function(self):
        if self.closure:
            raise NotImplementedError()
        func = types.FunctionType(
            self.code.as_python_constant(),
            self.f_globals,
            self.fn_name.as_python_constant(),
        )
        if self.defaults:
            func.__defaults__ = self.defaults.as_python_constant()
        if self.kwdefaults:
            func.__kwdefaults__ = self.kwdefaults.as_python_constant()
        if self.annotations:
            annotations = self.annotations.as_python_constant()
            if isinstance(annotations, tuple):
                from itertools import pairwise

                annotations = dict(pairwise(annotations))

            # TypeError: __annotations__ must be set to a dict object
            assert isinstance(annotations, dict)
            func.__annotations__ = annotations
        return func

    def has_closure(self):
        return self.closure is not None

    def has_self(self):
        return False

    def get_globals(self):
        return self.f_globals

    def bind_args(self, parent, args, kwargs):
        from .misc import InlinedClosureVariable

        code = self.get_code()
        func = types.FunctionType(
            code,
            self.f_globals,
            self.fn_name.as_python_constant(),
            tuple(self.defaults.items) if self.defaults else None,
            tuple(make_cell(None) for _ in range(len(self.get_code().co_freevars))),
        )
        if self.kwdefaults:
            func.__kwdefaults__ = self.kwdefaults.items
        bound = inspect.signature(func).bind(*args, **kwargs)
        bound.apply_defaults()
        result = dict(bound.arguments.items())
        wrap_args_kwargs(parent.output.root_tx, result, VariableTracker.propagate(self))
        closure_cells = init_cellvars(parent, result, code)

        for idx, name in enumerate(code.co_freevars):
            cell = self.closure.items[idx]
            assert getattr(cell, name, name) == name
            assert name not in result
            if isinstance(cell, InlinedClosureVariable):
                # InlinedClosureVariable's are created from LOAD_CLOSURE's from
                # InliningInstructionTranslators when the variable name is not found in closure_cells.
                # They should remain outside of closure_cells, so that our callee (the
                # InliningInstructionTranslator that traces `func`) handles
                # the cell correctly - that is, the cell's contents are treated as if they
                # are local variables, like in UserFunctionVariable's bind_args for freevars.
                result[name] = parent.symbolic_locals[name]
            else:
                closure_cells[name] = self.closure.items[idx]

        return result, closure_cells

    def export_freevars(self, parent, child):
        code = self.get_code()
        for var in code.co_freevars:
            if var in child.symbolic_locals:
                parent.symbolic_locals[var] = child.symbolic_locals[var]

    def reconstruct(self, codegen):
        codegen.load_import_from(__name__, "_create_nested_fn")
        codegen(self.code)
        codegen.extend_output([codegen._create_load_const(self.f_globals)])
        codegen(self.fn_name)

        if self.defaults:
            codegen(self.defaults)
        else:
            codegen.extend_output([codegen.create_load_const(None)])

        if self.closure:
            codegen(self.closure)
        else:
            codegen.extend_output([codegen.create_load_const(None)])

        if self.kwdefaults:
            codegen(self.kwdefaults)
        else:
            codegen.extend_output([codegen.create_load_const(None)])

        if self.annotations:
            try:
                if isinstance(self.annotations, variables.ConstDictVariable):
                    annotations = {
                        k: v.as_python_constant()
                        for k, v in self.annotations.items.items()
                    }
                else:
                    annotations = tuple(
                        [v.as_python_constant() for v in self.annotations.items]
                    )
                codegen.extend_output([codegen._create_load_const(annotations)])
            except NotImplementedError:
                codegen(self.annotations)
        else:
            codegen.extend_output([codegen.create_load_const(None)])

        codegen.extend_output(create_call_function(7, push_null=True))

        if self.wraps_source:
            codegen.load_import_from("functools", "wraps")
            codegen(self.wraps_source)
            codegen.extend_output(create_call_function(1, True))
            codegen.extend_output(create_rot_n(2))
            codegen.extend_output(create_call_function(1, True))

        return []


def _traceable_collective_remaps():
    # We can't rely on importing from distributed, since its not always built
    if torch.distributed.is_available():
        from torch.distributed._functional_collectives import (
            traceable_collective_remaps,
        )

        return traceable_collective_remaps
    return {}


class CollectiveFunctionRewriteVariable(UserFunctionVariable):
    """
    Some of the torch.distributed.* collective APIs are possible to rewrite to 'traceable' collectives.

    This class provides both a way to check if a function is remappable, and perform the remapping.

    In the case that a function is 'remappable' but only for some combinations of call-time arguments,
    we check the args at `call_function` time and fall back to graph-breaking if needed.  This is no worse
    than status-quo as we currently graph-break on all distributed.* collectives.
    """

    def __init__(self, fn, *, orig_fn, **kwargs):
        # orig_fn lets us implement any fn-specific args/kwargs restrictions inside call_function
        self.orig_fn = orig_fn

        # remapped_fn gets stuffed in self.fn and used in super().call_function
        super().__init__(fn, **kwargs)

    @staticmethod
    def can_rewrite(variable):
        return (
            inspect.isfunction(variable) and variable in _traceable_collective_remaps()
        )

    @staticmethod
    def rewrite(fn):
        return _traceable_collective_remaps()[fn]

    def call_function(
        self, tx, args: "List[VariableTracker]", kwargs: "Dict[str, VariableTracker]"
    ) -> "VariableTracker":
        # call_function must check any unsupported arguments and graph-break.
        # It's safe to assume args/kwargs from orig_fn map 1:1 to args/kwargs of remapped_fn,
        # since that's the contract for putting a mapping in `traceable_collective_remaps`
        if kwargs.get("async_op", False):
            unimplemented(
                f"CollectiveFunctionRewriteVariable can't support async_op=True for {self.orig_fn}"
            )
        return super().call_function(tx, args, kwargs)<|MERGE_RESOLUTION|>--- conflicted
+++ resolved
@@ -1,9 +1,6 @@
-<<<<<<< HEAD
-=======
 import abc
 import dataclasses
 import enum
->>>>>>> 5ebe568d
 import functools
 import inspect
 import itertools
@@ -25,51 +22,7 @@
     assert (
         "source" not in options
     ), "Source needs to be separate from options due to recursive calls for lists/dicts"
-<<<<<<< HEAD
     if isinstance(val, VariableTracker):
-=======
-
-    if isinstance(val, dict):
-        return variables.ConstDictVariable(
-            {
-                k: wrap_bound_arg(tx, v, options, source=getattr(v, "source", None))
-                for k, v in val.items()
-            },
-            dict,
-            **options,
-        )
-    elif isinstance(val, (tuple, list)):
-        cls = variables.BaseListVariable.cls_for(type(val))
-        return cls(
-            [
-                wrap_bound_arg(tx, x, options, source=getattr(x, "source", None))
-                for x in val
-            ],
-            **options,
-        )
-
-    if source is None and isinstance(val, dataclasses._HAS_DEFAULT_FACTORY_CLASS):
-        return variables.UserDefinedObjectVariable(val)
-    elif variables.ConstantVariable.is_literal(val) or istype(
-        val, (torch.Size, torch.device, torch.dtype)
-    ):
-        return variables.ConstantVariable(val, **options)
-    elif is_builtin_callable(val):
-        return variables.BuiltinVariable(val, source=source, **options)
-    elif is_allowed(val):
-        return variables.TorchVariable(val, source=source, **options)
-    elif isinstance(val, types.FunctionType):
-        return variables.UserFunctionVariable(val, source=source, **options)
-    elif isinstance(val, enum.Enum):
-        return variables.EnumVariable(val, source=source, **options)
-    elif isinstance(val, (type, abc.ABCMeta)):
-        return variables.UserDefinedClassVariable(val, source=source, **options)
-    elif istensor(val):
-        from torch._dynamo.variables.builder import VariableBuilder
-
-        return VariableBuilder(tx, source=source)(val).add_options(options)
-    elif isinstance(val, VariableTracker):
->>>>>>> 5ebe568d
         return val
     elif not source:
         from torch._dynamo.variables.builder import SourcelessBuilder
