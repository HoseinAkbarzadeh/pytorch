import contextlib
import functools
import inspect
import itertools
import logging
import math
import operator
import types
from collections import defaultdict, OrderedDict
from typing import Dict, List

import torch
from torch import sym_float, sym_int

from .. import config, polyfill, variables
from ..exc import (
    AttributeMutationError,
    unimplemented,
    Unsupported,
    UserError,
    UserErrorType,
)
from ..guards import GuardBuilder, install_guard
from ..replay_record import DummyModule
from ..source import AttrSource, GetItemSource, is_constant_source, TypeSource
from ..utils import (
    build_checkpoint_variable,
    check_constant_args,
    check_numpy_ndarray_args,
    check_unspec_python_args,
    extract_fake_example_value,
    get_fake_value,
    guard_if_dyn,
    is_utils_checkpoint,
    istype,
    numpy_operator_wrapper,
    proxy_args_kwargs,
    tensortype_to_dtype,
)
from .base import MutableLocal, typestr, VariableTracker
from .constant import ConstantVariable
from .ctx_manager import EventVariable, StreamVariable
from .dicts import ConstDictVariable, DefaultDictVariable, SetVariable
from .lists import (
    BaseListVariable,
    ListIteratorVariable,
    ListVariable,
    SizeVariable,
    TupleIteratorVariable,
    TupleVariable,
)
from .tensor import FakeItemVariable, SymNodeVariable, UnspecializedPythonVariable
from .user_defined import UserDefinedVariable

log = logging.getLogger(__name__)


IN_PLACE_DESUGARING_MAP = {
    operator.iadd: operator.add,
    operator.isub: operator.sub,
    operator.imul: operator.mul,
    operator.ifloordiv: operator.floordiv,
    operator.itruediv: operator.truediv,
    operator.imod: operator.mod,
    operator.imatmul: operator.imatmul,
    operator.ilshift: operator.lshift,
    operator.irshift: operator.rshift,
    operator.ipow: operator.pow,
    operator.iand: operator.and_,
    operator.ior: operator.or_,
    operator.ixor: operator.xor,
}


def _polyfill_call_impl(name):
    """Create a BuiltinVariable.call_{name} method that inlines through polyfill.{name}"""

    def call_fn(self, tx, *args, **kwargs):
        return tx.inline_user_function_return(
            variables.UserFunctionVariable(fn), args, kwargs
        )

    fn = getattr(polyfill, name)
    call_fn.__name__ = f"call_{name}"
    return call_fn


class BuiltinVariable(VariableTracker):
    @staticmethod
    @functools.lru_cache(None)
    def _constant_fold_functions():
        fns = {
            abs,
            all,
            any,
            bool,
            callable,
            chr,
            divmod,
            float,
            int,
            len,
            max,
            min,
            ord,
            pow,
            repr,
            round,
            str,
            str.format,
            sum,
            type,
            operator.pos,
            operator.neg,
            operator.not_,
            operator.invert,
            operator.pow,
            operator.mul,
            operator.matmul,
            operator.floordiv,
            operator.truediv,
            operator.mod,
            operator.add,
            operator.sub,
            operator.getitem,
            operator.lshift,
            operator.rshift,
            operator.and_,
            operator.or_,
            operator.xor,
            operator.ipow,
            operator.imul,
            operator.imatmul,
            operator.ifloordiv,
            operator.itruediv,
            operator.imod,
            operator.iadd,
            operator.isub,
            operator.ilshift,
            operator.irshift,
            operator.iand,
            operator.ixor,
            operator.ior,
            operator.index,
        }
        fns.update(x for x in math.__dict__.values() if isinstance(x, type(math.sqrt)))
        return fns

    def can_constant_fold_through(self):
        return self.fn in self._constant_fold_functions()

    @staticmethod
    @functools.lru_cache(None)
    def _fx_graph_functions():
        fns = {
            operator.pos,
            operator.neg,
            operator.not_,
            operator.invert,
            operator.pow,
            operator.mul,
            operator.matmul,
            operator.floordiv,
            operator.truediv,
            operator.mod,
            operator.add,
            operator.lt,
            operator.gt,
            operator.ge,
            operator.le,
            operator.ne,
            operator.eq,
            operator.sub,
            operator.getitem,
            operator.lshift,
            operator.rshift,
            operator.and_,
            operator.or_,
            operator.xor,
            operator.ipow,
            operator.imul,
            operator.imatmul,
            operator.ifloordiv,
            operator.itruediv,
            operator.imod,
            operator.iadd,
            operator.isub,
            operator.ilshift,
            operator.irshift,
            operator.iand,
            operator.ixor,
            operator.ior,
        }
        return fns

    @staticmethod
    @functools.lru_cache(None)
    def _binops():
        # function -> ([forward name, reverse name, in-place name], in-place op)
        fns = {
            operator.add: (["__add__", "__radd__", "__iadd__"], operator.iadd),
            operator.sub: (["__sub__", "__rsub__", "__isub__"], operator.isub),
            operator.mul: (["__mul__", "__rmul__", "__imul__"], operator.imul),
            operator.truediv: (
                ["__truediv__", "__rtruediv__", "__itruediv__"],
                operator.itruediv,
            ),
            operator.floordiv: (
                ["__floordiv__", "__rfloordiv__", "__ifloordiv__"],
                operator.ifloordiv,
            ),
            operator.mod: (["__mod__", "__rmod__", "__imod__"], operator.imod),
            pow: (["__pow__", "__rpow__", "__ipow__"], operator.ipow),
            operator.pow: (["__pow__", "__rpow__", "__ipow__"], operator.ipow),
            operator.lshift: (
                ["__lshift__", "__rlshift__", "__ilshift__"],
                operator.ilshift,
            ),
            operator.rshift: (
                ["__rshift__", "__rrshift__", "__irshift__"],
                operator.irshift,
            ),
            # NB: The follow binary operators are not supported for now, since the
            # corresponding magic methods aren't defined on SymInt / SymFloat:
            # operator.matmul
            # divmod
            # operator.and_
            # operator.or_
            # operator.xor
        }
        return fns

    @staticmethod
    @functools.lru_cache(None)
    def _binop_handlers():
        # Multiple dispatch mechanism defining custom binop behavior for certain type
        # combinations. Handlers are attempted in order, and will be used if the type checks
        # match. They are expected to have the signature:
        # fn(tx, arg0: VariableTracker, arg1: VariableTracker, options) -> VariableTracker

        # Override table contains: op_fn -> [list of handlers]
        op_handlers = {}
        for (
            op,
            (magic_method_names, in_place_op),
        ) in BuiltinVariable._binops().items():
            op_handlers[op] = []
            op_handlers[in_place_op] = []

            forward_name, reverse_name, inplace_name = magic_method_names

            # User-defined args (highest precedence)
            def user_defined_handler(
                tx,
                a,
                b,
                options,
                forward_name=forward_name,
                reverse_name=reverse_name,
            ):
                # Manually handle reversing logic if needed (e.g. call __radd__)

                # TODO: If we expand this to handle tensor args, we need to manually
                # handle cases like this:
                #
                # class A(int):
                #     def __radd__(self, other):
                #         print("woof")
                # torch.randn(3) + A(3)
                #
                # In this example, A.__radd__() is not called -> nothing is printed, because
                # Tensor.__add__ only does a subtype test against int, ignoring the subclass.
                # To be fully correct, we should not call A.__radd__() here, and there may be
                # other cases to reason about and add exceptions for.
                if isinstance(a, UserDefinedVariable):
                    return a.call_method(tx, forward_name, [b], {})
                else:
                    return b.call_method(tx, reverse_name, [a], {})

            op_handlers[op].append(
                ((UserDefinedVariable, VariableTracker), user_defined_handler)
            )
            op_handlers[op].append(
                ((VariableTracker, UserDefinedVariable), user_defined_handler)
            )

            def user_defined_inplace_handler(
                tx, a, b, options, forward_name=inplace_name
            ):
                return a.call_method(tx, forward_name, [b], {})

            op_handlers[in_place_op].append(
                ((UserDefinedVariable, VariableTracker), user_defined_inplace_handler)
            )
            op_handlers[in_place_op].append(
                ((VariableTracker, UserDefinedVariable), user_defined_inplace_handler)
            )

            # Dynamic shape args
            def dynamic_handler(tx, a, b, options, fn=op):
                from .builder import wrap_fx_proxy

                return wrap_fx_proxy(
                    tx,
                    tx.output.create_proxy(
                        "call_function", fn, *proxy_args_kwargs([a, b], {})
                    ),
                    **options,
                )

            op_handlers[op].append(
                ((SymNodeVariable, VariableTracker), dynamic_handler)
            )
            op_handlers[op].append(
                ((VariableTracker, SymNodeVariable), dynamic_handler)
            )

            # NB: Prefer out-of-place op when calling in-place op to generate valid graph
            op_handlers[in_place_op].append(
                ((SymNodeVariable, VariableTracker), dynamic_handler)
            )
            op_handlers[in_place_op].append(
                ((VariableTracker, SymNodeVariable), dynamic_handler)
            )

        # Special cases - lower precedence but still prefer these over constant folding

        # List-like addition (e.g. [1, 2] + [3, 4])
        def tuple_add_handler(tx, a, b, options):
            return TupleVariable(a.items + list(b.unpack_var_sequence(tx)), **options)

        def size_add_handler(tx, a, b, options):
            return SizeVariable(a.items + list(b.unpack_var_sequence(tx)), **options)

        list_like_addition_handlers = [
            # NB: Prefer the tuple-specific logic over base logic because of
            # some SizeVariable weirdness. Specifically, the tuple-specific logic
            # drops the subclass type (e.g. SizeVariable) and returns TupleVariables.
            (
                (SizeVariable, SizeVariable),
                size_add_handler,
            ),
            (
                (TupleVariable, TupleVariable),
                tuple_add_handler,
            ),
            (
                (TupleVariable, ConstantVariable),
                tuple_add_handler,
            ),
            (
                (ConstantVariable, TupleVariable),
                lambda tx, a, b, options: TupleVariable(
                    list(a.unpack_var_sequence(tx)) + b.items, **options
                ),
            ),
            (
                (BaseListVariable, BaseListVariable),
                lambda tx, a, b, options: type(a)(a.items + b.items, **options),
            ),
        ]
        op_handlers[operator.add].extend(list_like_addition_handlers)

        def list_iadd_handler(tx, a, b, options):
            if not a.mutable_local or not b.has_unpack_var_sequence(tx):
                # Handler doesn't apply
                return None

            return tx.replace_all(
                a,
                ListVariable(
                    list(a.items) + list(b.unpack_var_sequence(tx)),
                    **options,
                ),
            )

        list_like_iadd_handlers = [
            (
                (ListVariable, VariableTracker),
                list_iadd_handler,
            ),
            (
                (TupleVariable, TupleVariable),
                tuple_add_handler,
            ),
            (
                (TupleVariable, ConstantVariable),
                tuple_add_handler,
            ),
        ]
        op_handlers[operator.iadd].extend(list_like_iadd_handlers)

        # List-like expansion (e.g. [1, 2, 3] * 3)
        def expand_list_like(tx, lst, const, options):
            return lst.__class__(
                items=lst.items * const.as_python_constant(),
                mutable_local=MutableLocal(),
                **options,
            )

        list_like_expansion_handlers = [
            ((ListVariable, ConstantVariable), expand_list_like),
            ((TupleVariable, ConstantVariable), expand_list_like),
            (
                (ConstantVariable, ListVariable),
                lambda tx, a, b, options: expand_list_like(tx, b, a, options),
            ),
            (
                (ConstantVariable, TupleVariable),
                lambda tx, a, b, options: expand_list_like(tx, b, a, options),
            ),
        ]
        op_handlers[operator.mul].extend(list_like_expansion_handlers)

        return op_handlers

    @staticmethod
    def _find_binop_handler(op, a, b):
        handlers = BuiltinVariable._binop_handlers()
        if op not in handlers:
            return None

        # Return first handler that matches the type checks
        for (type1, type2), handler in handlers[op]:
            if isinstance(a, type1) and isinstance(b, type2):
                return handler

        return None

    def can_insert_in_graph(self):
        return self.fn in self._fx_graph_functions()

    def __init__(self, fn, **kwargs):
        super().__init__(**kwargs)
        self.fn = fn

    def __str__(self):
        if self.fn is None:
            name = "None"
        else:
            name = self.fn.__name__

        return f"{self.__class__.__name__}({name})"

    def python_type(self):
        return type(self.fn)

    def as_python_constant(self):
        return self.fn

    def as_proxy(self):
        DTYPE = {
            bool: torch.bool,
            int: torch.int64,
            float: torch.float64,
        }
        if self.fn in DTYPE:
            return DTYPE[self.fn]
        return super().as_proxy()

    def reconstruct(self, codegen):
        name = self.fn.__name__
        assert self.fn.__module__ == "builtins"
        assert name not in codegen.tx.f_globals, "shadowed global"
        return [codegen.create_load_global(name, False, add=True)]

    def constant_args(self, *args, **kwargs):
        return check_constant_args(args, kwargs)

    def tensor_args(self, *args, **kwargs):
        return any(
            isinstance(i, variables.TensorVariable)
            for i in itertools.chain(args, kwargs.values())
        ) and not any(
            isinstance(i, variables.GetAttrVariable)
            for i in itertools.chain(args, kwargs.values())
        )

    def unspec_python_args(self, *args, **kwargs):
        return check_unspec_python_args(args, kwargs)

    @staticmethod
    def unwrap_unspec_args_kwargs(args, kwargs):
        return [x.as_python_constant() for x in args], {
            k: v.as_python_constant() for k, v in kwargs.items()
        }

    def call_function(
        self, tx, args: "List[VariableTracker]", kwargs: "Dict[str, VariableTracker]"
    ) -> "VariableTracker":
        from . import UserFunctionVariable
        from .builder import wrap_fx_proxy, wrap_fx_proxy_cls

        args = [v.realize() for v in args]
        kwargs = {k: v.realize() for k, v in kwargs.items()}
        constant_args = check_constant_args(args, kwargs)
        tensor_args = self.tensor_args(*args, **kwargs)
        unspec_python_args = self.unspec_python_args(*args, **kwargs)
        has_constant_handler = self.can_constant_fold_through() and (
            constant_args or unspec_python_args
        )
        assert isinstance(args, (list, tuple))
        assert isinstance(kwargs, dict)

        # args[0] is list and args[1] is unspec
        if self.fn is operator.getitem and not isinstance(
            args[0], variables.TensorVariable
        ):
            tensor_args = False

        if (
            self.can_insert_in_graph()
            and tensor_args
            and not (
                self.fn is operator.getitem
                and isinstance(args[0], ConstDictVariable)
                and isinstance(args[1], variables.TensorVariable)
            )
        ):
            try:
                fn = self.fn

                if self.fn in IN_PLACE_DESUGARING_MAP and isinstance(
                    args[0], variables.ConstantVariable
                ):
                    # In-place operators like += usually mustate tensor
                    # values, but in the edge case of immutable values they
                    # re-bind the variable.
                    #
                    # The easiest way to keep the graph consistent in this
                    # scenario is to de-sugar eagerly.
                    fn, args = IN_PLACE_DESUGARING_MAP[self.fn], [args[0], args[1]]

                if self.fn is operator.getitem and isinstance(args[1], SymNodeVariable):
                    # Standard indexing will force specialization due to
                    # __index__.  Rewrite as a regular torch op which will
                    # trace fine
                    fn, args = torch.select, [
                        args[0],
                        variables.ConstantVariable.create(0),
                        args[1],
                    ]

                # Interaction between ndarray and tensors:
                #   We prefer the tensor op whenever there are tensors involved
                if check_numpy_ndarray_args(args, kwargs) and not any(
                    type(arg) == variables.TensorVariable for arg in args
                ):
                    proxy = tx.output.create_proxy(
                        "call_function",
                        numpy_operator_wrapper(self.fn),
                        *proxy_args_kwargs(args, kwargs),
                    )

                    return wrap_fx_proxy_cls(variables.NumpyNdarrayVariable, tx, proxy)

                proxy = tx.output.create_proxy(
                    "call_function",
                    fn,
                    *proxy_args_kwargs(args, kwargs),
                )
                if any(isinstance(arg, FakeItemVariable) for arg in args):
                    return wrap_fx_proxy_cls(
                        FakeItemVariable,
                        tx,
                        proxy,
                    )
                elif self.unspec_python_args(*args, **kwargs):
                    _args, _kwargs = self.unwrap_unspec_args_kwargs(args, kwargs)
                    raw_value = self.fn(*_args, **_kwargs)

                    need_unwrap = any(
                        x.need_unwrap
                        for x in itertools.chain(args, kwargs.values())
                        if isinstance(x, variables.UnspecializedPythonVariable)
                    )

                    return wrap_fx_proxy_cls(
                        UnspecializedPythonVariable,
                        tx,
                        proxy,
                        raw_value=raw_value,
                        need_unwrap=need_unwrap,
                    )
                elif all(isinstance(x, SymNodeVariable) for x in args):
                    return SymNodeVariable.create(tx, proxy, None)
                else:
                    # Work around for vision_maskrcnn due to precision difference
                    # specialize the dividend when float divide by tensor
                    if self.fn is operator.truediv and isinstance(
                        args[0], variables.UnspecializedPythonVariable
                    ):
                        args[0] = args[0].convert_to_constant(tx)
                    return wrap_fx_proxy(tx, proxy)

            except NotImplementedError:
                unimplemented(f"partial tensor op: {self} {args} {kwargs}")

        # Handle cases like int(torch.seed())
        # Also handle sym_float to sym_int cases
        if self.fn in (int, float) and isinstance(
            args[0], (SymNodeVariable, variables.TensorVariable)
        ):
            if isinstance(args[0], variables.TensorVariable):
                item = args[0].call_method(tx, "item", [], {})
            else:
                item = args[0]
            fn_ = sym_int if self.fn is int else sym_float
            out = wrap_fx_proxy(
                tx=tx,
                proxy=tx.output.create_proxy(
                    "call_function",
                    fn_,
                    (item.as_proxy(),),
                    {},
                ),
            )
            return out

        # Handle `str` on a user defined function
        if self.fn == str and args and isinstance(args[0], (UserFunctionVariable)):
            return variables.ConstantVariable.create(value=str(args[0].fn))

        # Handle binary ops (e.g. __add__ / __radd__, __iadd__, etc.)
        # NB: Tensor args are handled above and not here
        if len(kwargs) == 0 and len(args) == 2:
            # Try to find a handler for the arg types; otherwise, fall through to constant handler
            binop_handler = BuiltinVariable._find_binop_handler(
                self.fn, args[0], args[1]
            )
            if binop_handler:
                res = binop_handler(tx, args[0], args[1], {})
                if res is not None:
                    return res

        handler = getattr(self, f"call_{self.fn.__name__}", None)
        if handler:
            try:
                inspect.signature(handler).bind(tx, *args, **kwargs)
            except TypeError as exc:
                if not has_constant_handler:
                    log.warning(
                        "incorrect arg count %s %s and no constant handler",
                        handler,
                        exc,
                    )
                handler = None

        if handler:
            try:
                result = handler(tx, *args, **kwargs)
                if result is not None:
                    return result
            except Unsupported as exc:
                if not has_constant_handler:
                    raise
                # Actually, we will handle this just fine
                exc.remove_from_stats()

        if has_constant_handler:
            # constant fold
            return variables.ConstantVariable.create(
                self.as_python_constant()(
                    *[x.as_python_constant() for x in args],
                    **{k: v.as_python_constant() for k, v in kwargs.items()},
                ),
            )

        if self.fn is round:
            if len(args) > 0 and isinstance(args[0], SymNodeVariable):
                raise UserError(
                    UserErrorType.STANDARD_LIBRARY,
                    "Calling round() on symbolic value is not supported. "
                    "You can use floor() to implement this functionality",
                    case_name="dynamic_shape_round",
                )
        return super().call_function(tx, args, kwargs)

    def call_method(
        self,
        tx,
        name,
        args: "List[VariableTracker]",
        kwargs: "Dict[str, VariableTracker]",
    ) -> "VariableTracker":
        if self.fn == dict and name == "fromkeys":
            return BuiltinVariable.call_custom_dict_fromkeys(tx, dict, *args, **kwargs)
        return super().call_method(tx, name, args, kwargs)

    def _call_min_max(self, tx, *args):
        if len(args) == 1 and args[0].has_unpack_var_sequence(tx):
            # expand iterable
            items = args[0].unpack_var_sequence(tx)
            return self._call_min_max_seq(tx, items)
        elif len(args) == 2:
            return self._call_min_max_binary(tx, args[0], args[1])
        elif len(args) > 2:
            return self._call_min_max_seq(tx, args)

    def _call_min_max_seq(self, tx, items):
        assert len(items) > 0
        if len(items) == 1:
            return items[0]

        return functools.reduce(functools.partial(self._call_min_max_binary, tx), items)

    def _call_min_max_binary(self, tx, a, b):
        if self.tensor_args(a, b):
            if not isinstance(a, variables.TensorVariable):
                a, b = b, a
            assert isinstance(a, variables.TensorVariable)

            # result of an item call is a scalar convert to a tensor
            if isinstance(a, FakeItemVariable):
                a = variables.TorchVariable(torch.tensor).call_function(tx, [a], {})

            # Dynamic input does not get resolved, rather, gets stored as call_function
            if isinstance(a, SymNodeVariable) or isinstance(b, SymNodeVariable):
                from .builder import wrap_fx_proxy_cls

                return wrap_fx_proxy_cls(
                    type(a),
                    tx=tx,
                    proxy=tx.output.create_proxy(
                        "call_function",
                        self.fn,
                        *proxy_args_kwargs([a, b], {}),
                    ),
                )

            # convert min/max to torch ops
            if b.is_python_constant():
                if isinstance(a, variables.NumpyNdarrayVariable):
                    import numpy as np

                    fn = variables.NumpyVariable(np.clip)
                else:
                    fn = variables.TorchVariable(torch.clamp)
                kwargs = {"min": b} if (self.fn is max) else {"max": b}
                result = fn.call_function(tx, [a], kwargs)
            else:
                if isinstance(a, variables.NumpyNdarrayVariable):
                    import numpy as np

                    fn = {max: np.maximum, min: np.minimum}[self.fn]
                    fn = variables.NumpyVariable(fn)
                else:
                    fn = {max: torch.maximum, min: torch.minimum}[self.fn]
                    fn = variables.TorchVariable(fn)
                result = fn.call_function(tx, [a, b], {})

            # return unspec if both a, b are unspec or const
            if all(
                isinstance(
                    i,
                    (
                        variables.UnspecializedPythonVariable,
                        variables.ConstantVariable,
                    ),
                )
                for i in [a, b]
            ):
                if any(isinstance(val, FakeItemVariable) for val in [a, b]):
                    return variables.FakeItemVariable.from_tensor_variable(result)

                if b.is_python_constant():
                    raw_b = b.as_python_constant()
                else:
                    raw_b = b.raw_value
                if self.fn is max:
                    raw_res = max(a.raw_value, raw_b)
                else:
                    raw_res = min(a.raw_value, raw_b)

                need_unwrap = any(
                    x.need_unwrap
                    for x in [a, b]
                    if isinstance(x, variables.UnspecializedPythonVariable)
                )
                return variables.UnspecializedPythonVariable.from_tensor_variable(
                    result, raw_res, need_unwrap
                )
            # otherwise return tensor
            else:
                return result
        elif isinstance(a, SymNodeVariable) or isinstance(b, SymNodeVariable):
            proxy = tx.output.create_proxy(
                "call_function", self.fn, *proxy_args_kwargs([a, b], {})
            )
            return SymNodeVariable.create(tx, proxy, None)

    call_min = _call_min_max
    call_max = _call_min_max

    def call_abs(self, tx, arg: "VariableTracker"):
        # Call arg.__abs__()
        abs_method = BuiltinVariable(getattr).call_function(
            tx, [arg, ConstantVariable.create("__abs__")], {}
        )
        return abs_method.call_function(tx, [], {})

    def call_range(self, tx, *args):
        if self.unspec_python_args(*args) or self.constant_args(*args):
            return variables.RangeVariable(args)
        elif self._dynamic_args(*args):
            args = [
                variables.ConstantVariable.create(guard_if_dyn(arg)) for arg in args
            ]
            return variables.RangeVariable(args)
        # None no-ops this handler and lets the driving function proceed
        return None

    def _dynamic_args(self, *args, **kwargs):
        return any(isinstance(x, SymNodeVariable) for x in args) or any(
            isinstance(x, SymNodeVariable) for x in kwargs.values()
        )

    def call_slice(self, tx, *args):
        return variables.SliceVariable(args)

    def _dyn_proxy(self, tx, *args, **kwargs):
        from .builder import wrap_fx_proxy

        return wrap_fx_proxy(
            tx,
            tx.output.create_proxy(
                "call_function", self.fn, *proxy_args_kwargs(args, kwargs)
            ),
        )

    def _call_iter_tuple_list(self, tx, obj=None, *args, **kwargs):
        if self._dynamic_args(*args, **kwargs):
            return self._dyn_proxy(tx, *args, **kwargs)

        if isinstance(obj, variables.IteratorVariable):
            # For non-list iterators, we will guard on vars that
            # determine the control flow
            return obj

        # TODO This should probably be treated as a dict, or dicts should also be treated here
        if self.fn == set:
            cls = SetVariable
        else:
            cls = variables.BaseListVariable.cls_for(self.fn)
        if obj is None:
            if cls is SetVariable:
                return cls(
                    tx,
                    [],
                    mutable_local=MutableLocal(),
                )
            else:
                return cls(
                    [],
                    mutable_local=MutableLocal(),
                )
        elif obj.has_unpack_var_sequence(tx):
            if obj.source and not is_constant_source(obj.source):
                if isinstance(obj, TupleIteratorVariable):
                    install_guard(
                        obj.source.make_guard(GuardBuilder.TUPLE_ITERATOR_LEN)
                    )
                else:
                    install_guard(obj.source.make_guard(GuardBuilder.LIST_LENGTH))
            if cls is SetVariable:
                return cls(
                    list(obj.unpack_var_sequence(tx)),
                    mutable_local=MutableLocal(),
                )

            return cls(
                list(obj.unpack_var_sequence(tx)),
                mutable_local=MutableLocal(),
            )

    call_iter = _call_iter_tuple_list
    call_tuple = _call_iter_tuple_list
    call_list = _call_iter_tuple_list
    call_set = _call_iter_tuple_list

    def call_callable(self, tx, arg):
        from .functions import BaseUserFunctionVariable

        if isinstance(
            arg, (variables.UserDefinedClassVariable, BaseUserFunctionVariable)
        ):
            return variables.ConstantVariable.create(True)

    def call_cast(self, _, *args, **kwargs):
        if len(args) == 2:
            return args[1]

        unimplemented(f"unsupported args to builtin cast(): {args} {kwargs}")

    def call_dict(self, tx, *args, **kwargs):
        return BuiltinVariable.call_custom_dict(tx, dict, *args, **kwargs)

    @staticmethod
    def call_custom_dict(tx, user_cls, *args, **kwargs):
        if not kwargs:
            if not args:
                args = ({},)
            assert len(args) == 1
            arg = args[0]
            if isinstance(arg, dict):
                return ConstDictVariable(arg, user_cls, mutable_local=MutableLocal())
            elif isinstance(arg, variables.ConstDictVariable):
                return arg.clone(user_cls=user_cls, mutable_local=MutableLocal())
            elif isinstance(
                arg,
                (
                    ListVariable,
                    TupleVariable,
                    ListIteratorVariable,
                ),
            ):
                items = user_cls()
                for x in arg.unpack_var_sequence(tx):
                    k, v = x.unpack_var_sequence(tx)
                    k = ConstDictVariable.get_key(tx, k)
                    items.update({k: v})
                return ConstDictVariable(items, user_cls, mutable_local=MutableLocal())
        elif not args and kwargs:
            return variables.ConstDictVariable(
                dict(kwargs), user_cls=user_cls, mutable_local=MutableLocal()
            )
        unimplemented(f"{user_cls.__name__}(): {args} {kwargs}")

    @staticmethod
    def call_custom_dict_fromkeys(tx, user_cls, *args, **kwargs):
        assert user_cls in {dict, OrderedDict, defaultdict}
        if kwargs:
            # Only `OrderedDict.fromkeys` accepts `value` passed by keyword
            assert user_cls is OrderedDict
            assert len(args) == 1 and len(kwargs) == 1 and "value" in kwargs
            args = (*args, kwargs.pop("value"))
        if len(args) == 0:
            raise UserError(TypeError, "fromkeys expected at least 1 argument, got 0")
        if len(args) == 1:
            args = (*args, ConstantVariable.create(None))
        assert len(args) == 2
        arg, value = args
        DictVariableType = (
            ConstDictVariable if user_cls is not defaultdict else DefaultDictVariable
        )

        if isinstance(arg, dict):
            return DictVariableType(
                dict.fromkeys(arg, value), user_cls, mutable_local=MutableLocal()
            )
        elif isinstance(
            arg,
            (
                ConstDictVariable,
                ListVariable,
                TupleVariable,
                ListIteratorVariable,
            ),
        ):
            keys = [DictVariableType.get_key(x) for x in arg.unpack_var_sequence(tx)]
            return DictVariableType(
                dict.fromkeys(keys, value), user_cls, mutable_local=MutableLocal()
            )
        unimplemented(f"{user_cls.__name__}.fromkeys(): {args} {kwargs}")

    def call_zip(self, tx, *args, **kwargs):
        if kwargs:
            assert len(kwargs) == 1 and "strict" in kwargs
        if all(x.has_unpack_var_sequence(tx) for x in args):
            unpacked = [arg.unpack_var_sequence(tx) for arg in args]
            if kwargs.pop("strict", False) and len(unpacked) > 0:
                if not all(len(u) == len(unpacked[0]) for u in unpacked):
                    raise UserError(
                        ValueError,
                        "zip() has one argument of len differing from others",
                    )
            items = [variables.TupleVariable(list(item)) for item in zip(*unpacked)]
            return variables.TupleVariable(items)

    def call_enumerate(self, tx, *args):
        if len(args) == 1:
            start = 0
        else:
            assert len(args) == 2
            assert isinstance(args[1], variables.ConstantVariable)
            start = args[1].as_python_constant()
        if args[0].has_unpack_var_sequence(tx):
            items = [
                variables.TupleVariable(
                    [variables.ConstantVariable.create(idx), var],
                )
                for idx, var in enumerate(args[0].unpack_var_sequence(tx), start)
            ]
            return variables.TupleVariable(items)

    def call_len(self, tx, *args, **kwargs):
        return args[0].call_method(tx, "__len__", args[1:], kwargs)

    def call_getitem(self, tx, *args, **kwargs):
        return args[0].call_method(tx, "__getitem__", args[1:], kwargs)

    def call_isinstance(self, tx, arg, isinstance_type):
        arg_type = arg.python_type()

        isinstance_type = isinstance_type.as_python_constant()

        if isinstance(arg, variables.TensorVariable) and arg.dtype is not None:

            def _tensor_isinstance(tensor_var, tensor_type):
                def check_type(ty):
                    if ty not in tensortype_to_dtype:
                        return issubclass(arg.python_type(), ty)

                    dtypes = tensortype_to_dtype[ty]
                    return arg.dtype in dtypes

                if type(tensor_type) is tuple:
                    return any(check_type(ty) for ty in tensor_type)
                else:
                    return check_type(tensor_type)

            return variables.ConstantVariable.create(
                _tensor_isinstance(arg, isinstance_type)
            )
        # UserDefinedObject with C extensions can have torch.Tensor attributes,
        # so break graph.
        if isinstance(arg, variables.UserDefinedObjectVariable) and isinstance(
            arg.value, types.MemberDescriptorType
        ):
            unimplemented(
                f"isinstance called on UserDefinedClass {arg} {isinstance_type}"
            )
        # handle __instancecheck__ defined in user class
        if (
            isinstance(arg, variables.UserDefinedObjectVariable)
            and "__instancecheck__" in isinstance_type.__class__.__dict__
        ):
            return variables.ConstantVariable.create(
                isinstance_type.__class__.__instancecheck__(isinstance_type, arg.value)
            )

        try:
            val = issubclass(arg_type, isinstance_type)
        except TypeError:
            val = arg_type is isinstance_type
        return variables.ConstantVariable.create(val)

    def call_issubclass(self, tx, left_ty, right_ty):
        """Checks if first arg is subclass of right arg"""
        left_ty = left_ty.as_python_constant()
        right_ty = right_ty.as_python_constant()

        return variables.ConstantVariable(issubclass(left_ty, right_ty))

    def call_super(self, tx, a, b):
        return variables.SuperVariable(a, b)

    def call_next(self, tx, arg):
        if isinstance(
            arg, (variables.ListIteratorVariable, variables.IteratorVariable)
        ):
            val, next_iter = arg.next_variables(tx)
            return val
        elif isinstance(arg, variables.BaseListVariable):
            return arg.items[0]

    def call_hasattr(self, tx, obj, attr):
        if attr.is_python_constant():
            name = attr.as_python_constant()
            return obj.call_hasattr(tx, name)

    def call_map(self, tx, fn, seq):
        if seq.has_unpack_var_sequence(tx):
            items = [fn.call_function(tx, [x], {}) for x in seq.unpack_var_sequence(tx)]
            return variables.TupleVariable(items)

    def call_sum(self, tx, seq, **kwargs):
        # Special case for sum on tuple of floats and ints
        if (
            isinstance(seq, (variables.ListVariable, variables.TupleVariable))
            and all(
                isinstance(x, variables.ConstantVariable)
                and isinstance(x.value, (int, float))
                for x in seq.items
            )
            and not kwargs
        ):
            new_list = [x.value for x in seq.items]
            return variables.ConstantVariable.create(sum(new_list))
        if seq.has_unpack_var_sequence(tx):
            start = kwargs.pop(
                "start", variables.ConstantVariable.create(0)
            ).as_python_constant()
            assert not kwargs
            items = seq.unpack_var_sequence(tx)[start:]
            return BuiltinVariable(functools.reduce).call_function(
                tx,
                [
                    BuiltinVariable(operator.add),
                    variables.TupleVariable(items),
                    variables.ConstantVariable.create(0),
                ],
                {},
            )

    def call_reduce(self, tx, function, iterable, initializer=None):
        if iterable.has_unpack_var_sequence(tx):
            items = iterable.unpack_var_sequence(tx)
            if initializer is None:
                value, items = items[0], items[1:]
            else:
                value = initializer
            for element in items:
                value = function.call_function(tx, [value, element], {})
            return value

    def call_getattr(
        self, tx, obj: VariableTracker, name_var: VariableTracker, default=None
    ):
        from .. import trace_rules
        from . import (
            ConstantVariable,
            GetAttrVariable,
            PythonModuleVariable,
            TorchVariable,
            UserFunctionVariable,
        )
        from .builder import SourcelessBuilder, VariableBuilder

        name = name_var.as_python_constant()

        if not name_var.is_python_constant():
            unimplemented("non-const getattr() name")

<<<<<<< HEAD
        # Note - grad attribute mutation is handled below
=======
>>>>>>> d5424483
        if tx.output.side_effects.is_attribute_mutation(obj) and name != "grad":
            try:
                # re-read a pending side effect?
                return tx.output.side_effects.load_attr(obj, name)
            except KeyError:
                pass

        if default is not None:
            hasattr_var = self.call_hasattr(tx, obj, name_var)
            assert hasattr_var.as_python_constant() in (True, False)
            if not hasattr_var.as_python_constant():
                return default

        options = {}
        if obj.source:
            source = AttrSource(obj.source, name)
            options["source"] = source
        else:
            source = None

        if name == "__bases__":
            try:
                value = obj.as_python_constant()
                if isinstance(value, type):
                    bases = value.__bases__
                    if source is not None:
                        tuple_args = [
                            VariableBuilder(tx, GetItemSource(source, i))(b)
                            for i, b in enumerate(bases)
                        ]
                    else:
                        tuple_args = [SourcelessBuilder()(tx, b) for b in bases]

                    return variables.TupleVariable(tuple_args, **options)
            except NotImplementedError:
                pass

        if isinstance(obj, variables.NNModuleVariable):
            return obj.var_getattr(tx, name)
        elif isinstance(obj, variables.TensorVariable) and name == "grad":
            if source:
                # We are going to be raising this tensor as grapharg. So, ensure
                # that we have real grad value instead of fake tensor value.
                # Walk through the inputs of the subgraph and find if we already
                # have the original tensor stored in the graphargs.
                for grapharg in tx.output.graphargs:
                    if grapharg.source == source.base:
                        old_grad = grapharg.example.grad
                        new_grad = obj.as_proxy().node.meta["example_value"].grad

                        def _grad_changed(old, new):
                            if old is None or new is None:
                                return new is not old
                            try:
                                if old.shape != new.shape:
                                    return True
                                if old.stride() != new.stride():
                                    return True
                                return False
                            except TypeError as te:
                                # There is a rare edge case in which
                                # we seem to get symbol mismatches
                                # for jagged tensor comparison.
                                # See PYTORCH_TEST_WITH_DYNAMO=1 python test/test_nestedtensor.py
                                #   -k test_dropout_backward_layout_torch_jagged_cpu
                                unimplemented(str(te))

                        if _grad_changed(old_grad, new_grad):
                            if new_grad is not None:
                                grad_shape_specialized = [
                                    int(x) for x in new_grad.shape
                                ]
                                # We lazily update the grad on the example to its real state as tracked by fake tensor.
                                # This allocation is fine - it is just a hint. It will not make it to runtime, but it coerces
                                # the underlying value to always be correct.
                                grapharg.example.grad = torch.zeros(
                                    grad_shape_specialized, device=new_grad.device
                                )
                            else:
                                grapharg.example.grad = None
                        return VariableBuilder(tx, source)(grapharg.example.grad)

<<<<<<< HEAD
                    # No match for real value in inputs, fall back to
                    # var_getattr, which is sound (May produce a GetAttrVariable)
                    try:
                        return obj.var_getattr(tx, name).clone(source=source)
                    except NotImplementedError:
                        return GetAttrVariable(obj, name, **options)
                unimplemented("tensor grad")
            else:
                from .builder import wrap_fx_proxy
=======
                # No match for real value in inputs, fall back to
                # var_getattr, which is sound (May produce a GetAttrVariable)
                try:
                    return obj.var_getattr(tx, name).clone(source=source)
                except NotImplementedError:
                    return GetAttrVariable(obj, name, **options)
            else:
                from .builder import wrap_fx_proxy

>>>>>>> d5424483
                # Intermediaries grad, None is sound.
                return wrap_fx_proxy(tx, obj.as_proxy().grad, **options)
        elif isinstance(
            obj,
            (
                variables.TensorVariable,
                variables.NamedTupleVariable,
                variables.ConstantVariable,
                variables.UserDefinedClassVariable,
                variables.UserDefinedObjectVariable,
            ),
        ):
            try:
                return obj.var_getattr(tx, name).clone(source=source)
            except NotImplementedError:
                return GetAttrVariable(obj, name, **options)
        elif isinstance(obj, TorchVariable):
            member = getattr(obj.value, name)
            if is_utils_checkpoint(member):
                options["source"] = source
                return build_checkpoint_variable(**options)
            elif trace_rules.lookup(member) is not None:
                return trace_rules.lookup(member)(member, **options)
            elif source is not None:
                return VariableBuilder(tx, source)(member)
            else:
                return SourcelessBuilder()(tx, member)
        elif isinstance(obj, (PythonModuleVariable, DummyModule)):
            member = obj.value.__dict__[name]

            if config.replay_record_enabled:
                tx.exec_recorder.record_module_access(obj.value, name, member)

            return VariableBuilder(tx, source)(member)
        elif istype(obj, UserFunctionVariable) and name in ("__name__", "__module__"):
            return ConstantVariable.create(getattr(obj.fn, name))
        else:
            try:
                return obj.var_getattr(tx, name).clone(source=source)
            except NotImplementedError:
                return GetAttrVariable(obj, name, **options)

    def call_setattr(
        self, tx, obj: VariableTracker, name_var: VariableTracker, val: VariableTracker
    ):
        from .distributed import PlacementVariable

        if isinstance(
            obj,
            (
                variables.DataClassVariable,
                variables.CustomizedDictVariable,
                PlacementVariable,
            ),
        ):
            return obj.call_method(tx, "__setattr__", [name_var, val], {})
        elif (
            tx.output.side_effects.is_attribute_mutation(obj)
            and name_var.is_python_constant()
        ):
            name = name_var.as_python_constant()
            if isinstance(obj, variables.TensorVariable):
                from .builder import wrap_fx_proxy
                if name == "requires_grad" and not config.trace_distributed:
                    # TODO(voz): Make it work properly for all cases
                    unimplemented(
                        "mutating requires_grad can introduce a new leaf from non-leaf or vice versa in "
                        "the middle of the graph, which aot_autograd does not currently know how to handle. "
                    )
                if name == "data":
                    # Remove the old reference in tracked fakes - if we don't do this
                    # new .data value size and shape differences will cause
                    # tracked fakes to produce incorrect guards. This is sound because the TensorVariable
                    # coming out of set_() below will be a new one, and get
                    # installed in tracked fakes.
                    to_remove = []
                    for tf in tx.output.tracked_fakes:
                        if tf.source == obj.source:
                            to_remove.append(tf)
                    for tf in to_remove:
                        tx.output.tracked_fakes.remove(tf)

                    # Step 1 - disable grads
                    with dynamo_disable_grad(tx), torch.no_grad():
                        # Step 2 - call `set_`
                        out = wrap_fx_proxy(
                            tx,
                            tx.output.create_proxy(
                                "call_function",
                                torch.Tensor.set_,
                                *proxy_args_kwargs([obj, val], {}),
                            ),
                        )

                    # Step 3 - drop the version counter - this is a step required to get
                    # .data setting to play correctly with the autograd engine.
                    # Esentially, dynamo is trying to faithful preserve the (absurd)
                    # behavior of .data= from eager mode
                    def _lower_version_count_by_1(x):
                        version = x._version
                        if version > 0:
                            version = version - 1
                        torch._C._autograd._unsafe_set_version_counter(x, version)
                        return x

                    tx.output.create_proxy(
                        "call_function",
                        _lower_version_count_by_1,
                        (out.as_proxy(),),
                        {},
                    )
                    _lower_version_count_by_1(obj.as_proxy().node.meta["example_value"])
                    # This handles options prop, guards and ends with a clone
                    # Step 4 - replace all reference to the current object with the new one
                    return tx.replace_all(obj, out)

            tx.output.side_effects.store_attr(obj, name, val)
            return val
        elif isinstance(obj, variables.UserDefinedObjectVariable):
            unimplemented(
                f"setattr(UserDefinedObjectVariable) {obj.source} {type(obj.value).__setattr__}"
            )
        elif isinstance(obj, variables.NNModuleVariable):
            if not tx.output.is_root_tracer():
                raise AttributeMutationError(
                    "Can't inplace modify module params/buffers inside HigherOrderOp"
                )
            if name_var.is_python_constant() and isinstance(
                val, variables.TensorVariable
            ):
                assigning_fake_val = get_fake_value(val.as_proxy().node, tx)

                try:
                    getattr_var = obj.var_getattr(tx, name_var.as_python_constant())
                except AttributeError:
                    getattr_var = None

                if isinstance(getattr_var, variables.TensorVariable):
                    # get_fake_val will get the same fake tensor
                    existing_fake_attr = get_fake_value(getattr_var.as_proxy().node, tx)

                    # same tensor identiy, setattr is a no-op
                    mod_setattr = inspect.getattr_static(obj.module_type, "__setattr__")
                    if (
                        existing_fake_attr is assigning_fake_val
                        and mod_setattr is torch.nn.Module.__setattr__
                    ):
                        return getattr_var

            obj.convert_to_unspecialized(tx)
        # FIXME (tmanlaibaatar) this is utter hack to unblock HuggingFace export
        # Export generally doesn't want to allow mutations on objects directly,
        # but we don't have good way to do this rn. For now, we make it an undefined
        # behaviour and just set attributes directly on the PretrainedConfig object
        # for now.
        elif isinstance(obj, variables.dicts.HFPretrainedConfigVariable) and tx.export:
            if name_var.is_python_constant() and isinstance(
                val, variables.ConstantVariable
            ):
                setattr(
                    obj.obj, name_var.as_python_constant(), val.as_python_constant()
                )
                return ConstantVariable(None)

    def call_delattr(self, tx, obj: VariableTracker, name_var: VariableTracker):
        return self.call_setattr(tx, obj, name_var, variables.DeletedVariable())

    def call_type(self, tx, obj: VariableTracker):
        from .builder import SourcelessBuilder, VariableBuilder

        try:
            py_type = obj.python_type()
        except NotImplementedError as error:
            raise UserError(
                UserErrorType.INVALID_INPUT,
                str(error),
                case_name="unknown_python_type",
            ) from None

        if obj.source is None:
            return SourcelessBuilder()(tx, py_type)
        else:
            return VariableBuilder(tx, TypeSource(obj.source))(py_type)

    def call_reversed(self, tx, obj: VariableTracker):
        if obj.has_unpack_var_sequence(tx):
            items = list(reversed(obj.unpack_var_sequence(tx)))
            return variables.TupleVariable(items)

    def call_sorted(self, tx, obj: VariableTracker, **kwargs):
        if (
            obj.has_unpack_var_sequence(tx)
            and not isinstance(obj, variables.TensorVariable)
            and all(x.is_python_constant() for x in obj.unpack_var_sequence(tx))
        ):
            function = kwargs.pop("key", None)
            reverse = kwargs.pop(
                "reverse", ConstantVariable.create(False)
            ).as_python_constant()
            assert len(kwargs) == 0
            if function:
                items = sorted(
                    obj.unpack_var_sequence(tx),
                    key=lambda x: function.call_function(
                        tx, [x], {}
                    ).as_python_constant(),
                    reverse=reverse,
                )
            else:
                items = sorted(
                    obj.unpack_var_sequence(tx),
                    key=lambda x: x.as_python_constant(),
                    reverse=reverse,
                )
            return variables.ListVariable(items)

    def call_chain(self, tx, *args):
        if all(obj.has_unpack_var_sequence(tx) for obj in args):
            items = []
            for obj in args:
                items.extend(obj.unpack_var_sequence(tx))
            return variables.TupleVariable(items)

    def call_islice(self, tx, iterable, *args):
        if iterable.has_unpack_var_sequence(tx) and all(
            x.is_python_constant() for x in args
        ):
            const_args = [x.as_python_constant() for x in args]
            items = iterable.unpack_var_sequence(tx)
            items = list(itertools.islice(items, *const_args))
            return variables.TupleVariable(items)

    # neg is a constant fold function, so we only get here if constant fold is not valid
    def call_neg(self, tx, a):
        if isinstance(a, SymNodeVariable):
            return SymNodeVariable.create(
                tx,
                (operator.neg)(a.as_proxy()),
                sym_num=None,
            )
        # None no-ops this handler and lets the driving function proceed
        return None

    def call_format(self, tx, _format_string, *args, **kwargs):
        format_string = _format_string.as_python_constant()
        return variables.StringFormatVariable.create(format_string, args, kwargs)

    def call_id(self, tx, *args):
        if len(args) > 0 and isinstance(args[0], variables.NNModuleVariable):
            nn_mod_variable = args[0]
            mod = tx.output.get_submodule(nn_mod_variable.module_key)
            return variables.ConstantVariable.create(id(mod))
        else:
            unimplemented(f"call_id with args {args}")

    def call_deepcopy(self, tx, x):
        unimplemented(f"copy.deepcopy {repr(x)}")

    def _comparison(self, tx, left, right):
        """
        Used to implement comparison operators for different types.
        For example, list1 < list2 is implemented differently from tensor1 < tensor2
        """
        from . import (
            BaseListVariable,
            ConstantVariable,
            NNModuleVariable,
            TensorVariable,
            UserDefinedObjectVariable,
            UserFunctionVariable,
        )
        from .lists import SizeVariable
        from .nn_module import FSDPManagedNNModuleVariable
        from .tensor import (
            supported_const_comparison_ops,
            supported_tensor_comparison_ops,
        )

        op = self.fn

        def _unimplemented():
            unimplemented(f"comparison {typestr(left)} {op} {typestr(right)}")

        def _resolve_getattr(get_attr_var):
            # This comparison is going to access an attribute that was not initially
            # there, but may be now. That is the only case when GetAttrVariable should
            # be created. So, we need to resolve it first.
            assert isinstance(get_attr_var, variables.GetAttrVariable)
            try:
                return get_attr_var.call_function(tx, [], {})
            except Exception as e:
                _unimplemented()

        if isinstance(left, variables.GetAttrVariable):
            left = _resolve_getattr(left)

        if isinstance(right, variables.GetAttrVariable):
            right = _resolve_getattr(right)

        if (
            all(
                isinstance(
                    x, (NNModuleVariable, ConstantVariable, FSDPManagedNNModuleVariable)
                )
                for x in [left, right]
            )
            and op in supported_const_comparison_ops.values()
        ):

            def _get(element):
                if isinstance(element, NNModuleVariable):
                    return tx.output.get_submodule(element.module_key)
                if isinstance(element, FSDPManagedNNModuleVariable):
                    return element.value
                else:
                    return element.as_python_constant()

            left = _get(left)
            right = _get(right)
            return ConstantVariable.create(op(left, right))

        if isinstance(left, UserFunctionVariable):
            if op not in supported_const_comparison_ops.values():
                _unimplemented()
            if not isinstance(right, UserFunctionVariable):
                _unimplemented()
            return ConstantVariable.create(op(left.fn, right.fn))

        if isinstance(left, variables.distributed.ProcessGroupVariable):
            if op not in supported_const_comparison_ops.values():
                _unimplemented()
            if not isinstance(
                right, (variables.distributed.ProcessGroupVariable, ConstantVariable)
            ):
                _unimplemented()
            return ConstantVariable(op(left.value, right.value))

        # Note, we have a rare BaseListVariable subtype mismatch with valid comparison
        # x = torch.randn([3, 3])
        # x.size() == (3, 3) # True
        # (3, 3) == x.size() # True
        if isinstance(left, (SizeVariable, TupleVariable)) and isinstance(
            right, (TupleVariable, SizeVariable)
        ):
            return BaseListVariable.list_compare(tx, op, left, right)

        if isinstance(left, BaseListVariable):
            if not type(left) == type(right):  # Mismatch in BaseListVariable subclasses
                _unimplemented()
            return BaseListVariable.list_compare(tx, op, left, right)

        if isinstance(left, SetVariable):
            if isinstance(right, ConstantVariable) and right.value is None:
                return ConstantVariable(op(left._underlying_items(tx), right.value))

            if not type(left) == type(right):  # Mismatch in BaseListVariable subclasses
                _unimplemented()
            return ConstantVariable.create(
                op(left._underlying_items(tx), right._underlying_items(tx))
            )

        if isinstance(left, TensorVariable) or isinstance(right, TensorVariable):
            from .builder import wrap_fx_proxy_cls

            if op is operator.is_ and isinstance(right, TensorVariable):
                return ConstantVariable.create(
                    id(extract_fake_example_value(left.as_proxy().node))
                    == id(extract_fake_example_value(right.as_proxy().node))
                )

            if op not in supported_tensor_comparison_ops.values():
                _unimplemented()
            if (
                isinstance(left, TensorVariable)
                and isinstance(right, TensorVariable)
                and (left.size and right.size) is not None
                and left.size != right.size
            ):
                try:
                    torch.broadcast_shapes(left.size, right.size)
                except RuntimeError:
                    # not broadcastable, can't be compared
                    _unimplemented()
            tensor_cls = left if isinstance(left, TensorVariable) else right
            return wrap_fx_proxy_cls(
                type(tensor_cls),  # handle Ndarrays and Tensors
                tx,
                proxy,
            )

        if isinstance(left, SymNodeVariable) or isinstance(right, SymNodeVariable):
            if op not in supported_tensor_comparison_ops.values():
                _unimplemented()

            proxy = tx.output.create_proxy(
                "call_function", op, (left.as_proxy(), right.as_proxy()), {}
            )
            return SymNodeVariable.create(
                tx,
                proxy,
                sym_num=None,
            )

        if isinstance(left, UserDefinedObjectVariable) and isinstance(
            right, UserDefinedObjectVariable
        ):
            return ConstantVariable.create(op(left.value, right.value))

        if (
            (isinstance(left, StreamVariable) and isinstance(right, StreamVariable))
            or (isinstance(left, EventVariable) and isinstance(right, EventVariable))
        ) and op is operator.eq:
            return ConstantVariable(op(left.value, right.value))

        if op.__name__ == "is_":
            # If the two objects are of different type, we can safely return False
            if type(left) is not type(right):
                return ConstantVariable.create(False)

        if isinstance(left, BuiltinVariable) and isinstance(right, BuiltinVariable):
            return ConstantVariable.create(op(left.fn, right.fn))

        _unimplemented()

    def call_and_(self, tx, a, b):
        # Rely on constant_handler
        if isinstance(a, ConstantVariable) and isinstance(b, ConstantVariable):
            return None
        if isinstance(a, (SymNodeVariable, ConstantVariable)) and isinstance(
            b, (SymNodeVariable, ConstantVariable)
        ):
            return SymNodeVariable.create(
                tx,
                tx.output.create_proxy(
                    "call_function", operator.and_, *proxy_args_kwargs([a, b], {})
                ),
                sym_num=None,
            )
        # None no-ops this handler and lets the driving function proceed
        return None

    def call_or_(self, tx, a, b):
        # Rely on constant_handler
        if isinstance(a, ConstantVariable) and isinstance(b, ConstantVariable):
            return None
        if isinstance(a, (SymNodeVariable, ConstantVariable)) and isinstance(
            b, (SymNodeVariable, ConstantVariable)
        ):
            return SymNodeVariable.create(
                tx,
                tx.output.create_proxy(
                    "call_function", operator.or_, *proxy_args_kwargs([a, b], {})
                ),
                sym_num=None,
            )
        # None no-ops this handler and lets the driving function proceed
        return None

    def call_not_(self, tx, a):
        if isinstance(a, SymNodeVariable):
            return SymNodeVariable.create(
                tx,
                tx.output.create_proxy(
                    "call_function", operator.not_, *proxy_args_kwargs([a], {})
                ),
                sym_num=None,
            )

        if isinstance(a, ListVariable):
            return ConstantVariable.create(len(a.items) == 0)

        return None

    call_eq = _comparison
    call_gt = _comparison
    call_lt = _comparison
    call_ge = _comparison
    call_le = _comparison
    call_ne = _comparison
    call_is_ = _comparison
    call_is_not = _comparison

    call_all = _polyfill_call_impl("all")
    call_any = _polyfill_call_impl("any")

@contextlib.contextmanager
def dynamo_disable_grad(tx):
    from . import GradModeVariable

    org_value = torch.is_grad_enabled()
    gmv = GradModeVariable.create(tx, False)
    try:
        gmv.enter(tx)
        yield
    finally:
        gmv.exit(tx)<|MERGE_RESOLUTION|>--- conflicted
+++ resolved
@@ -1132,10 +1132,7 @@
         if not name_var.is_python_constant():
             unimplemented("non-const getattr() name")
 
-<<<<<<< HEAD
         # Note - grad attribute mutation is handled below
-=======
->>>>>>> d5424483
         if tx.output.side_effects.is_attribute_mutation(obj) and name != "grad":
             try:
                 # re-read a pending side effect?
@@ -1218,17 +1215,6 @@
                                 grapharg.example.grad = None
                         return VariableBuilder(tx, source)(grapharg.example.grad)
 
-<<<<<<< HEAD
-                    # No match for real value in inputs, fall back to
-                    # var_getattr, which is sound (May produce a GetAttrVariable)
-                    try:
-                        return obj.var_getattr(tx, name).clone(source=source)
-                    except NotImplementedError:
-                        return GetAttrVariable(obj, name, **options)
-                unimplemented("tensor grad")
-            else:
-                from .builder import wrap_fx_proxy
-=======
                 # No match for real value in inputs, fall back to
                 # var_getattr, which is sound (May produce a GetAttrVariable)
                 try:
@@ -1238,7 +1224,6 @@
             else:
                 from .builder import wrap_fx_proxy
 
->>>>>>> d5424483
                 # Intermediaries grad, None is sound.
                 return wrap_fx_proxy(tx, obj.as_proxy().grad, **options)
         elif isinstance(
