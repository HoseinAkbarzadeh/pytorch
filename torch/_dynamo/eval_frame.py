from __future__ import annotations

import contextlib
import dataclasses
import dis
import functools
import inspect
import logging
import os
import sys
import textwrap
import threading
import traceback
import types
import warnings
import weakref
from enum import Enum
from os.path import dirname, join
from typing import Any, Callable, Dict, List, Optional, Set, Tuple, TYPE_CHECKING, Union
from unittest.mock import patch

import torch
import torch.fx
import torch.utils._pytree as pytree
import torch.utils.checkpoint
from torch import _guards
from torch.fx.experimental.proxy_tensor import make_fx
from torch.fx.graph import _PyTreeCodeGen, _PyTreeInfo
from torch.nn.parallel.distributed import DistributedDataParallel

from ..fx import GraphModule
from .backends.registry import CompilerFn, lookup_backend

from .hooks import Hooks

if TYPE_CHECKING:
    from torch._C._dynamo.eval_frame import (  # noqa: F401
        reset_code,
        set_eval_frame,
        set_guard_error_hook,
        set_guard_fail_hook,
        skip_code,
        unsupported,
    )
else:
    for name in dir(torch._C._dynamo.eval_frame):
        if name.startswith("__"):
            continue
        globals()[name] = getattr(torch._C._dynamo.eval_frame, name)

from . import config, convert_frame, external_utils, skipfiles, utils
from .exc import CondOpArgsMismatchError, ResetRequired, UserError, UserErrorType
from .mutation_guard import install_generation_tagging_init
from .types import DynamoCallback
from .utils import compile_times

log = logging.getLogger(__name__)

from torch._dispatch.python import enable_python_dispatcher
from torch.fx.experimental import proxy_tensor

always_optimize_code_objects = utils.ExactWeakKeyDictionary()
null_context = contextlib.nullcontext


import sympy

from torch.fx.experimental.symbolic_shapes import (
    ConstraintViolationError,
    StrictMinMaxConstraint,
)
from torch.utils._sympy.value_ranges import ValueRanges


# See https://github.com/python/typing/pull/240
class Unset(Enum):
    token = 0


unset = Unset.token

compile_lock = threading.RLock()
most_recent_backend: Optional[CompilerFn] = None
DONT_WRAP_FILES = {
    # For tracing into fx modules
    inspect.getsourcefile(GraphModule),
    join(dirname(dirname(__file__)), "onnx/_internal/fx/dynamo_graph_extractor.py"),
}


class OptimizedModule(torch.nn.Module):
    """
    Wraps the original nn.Module object and later patches its
    forward method to optimized self.forward method.
    """

    def __init__(self, mod: torch.nn.Module, dynamo_ctx):
        super().__init__()
        # Installs the params/buffer
        self._orig_mod = mod
        self.dynamo_ctx = dynamo_ctx
        self._initialize()

    def _initialize(self):
        # Do this stuff in constructor to lower overhead slightly
        if isinstance(self._orig_mod.forward, types.MethodType) and skipfiles.check(
            inspect.getsourcefile(self._orig_mod.forward)
        ):
            # This may be a torch.nn.* instance in skipfiles.py which
            # won't trigger a frame evaluation workaround to add an extra
            # frame we can capture
            self.forward = self.dynamo_ctx(external_utils.wrap_inline(self._orig_mod))
        else:
            # Invoke hooks outside of dynamo then pickup the inner frame
            self.forward = self.dynamo_ctx(self._orig_mod.__call__)

        if hasattr(self._orig_mod, "_initialize_hook"):
            self._forward = self.forward
            self.forward = self._call_lazy_check

    def __getstate__(self):
        state = dict(self.__dict__)
        state.pop("forward", None)
        state.pop("__call__", None)
        return state

    def __setstate__(self, state):
        self.__dict__ = state
        self._initialize()

    def __getattr__(self, name):
        if name == "_orig_mod":
            return self._modules["_orig_mod"]
        return getattr(self._orig_mod, name)

    def _call_lazy_check(self, *args, **kwargs):
        if hasattr(self._orig_mod, "_initialize_hook"):
            # In the case of a lazy module, we want to run
            # the pre-hooks which initialize it.
            # Afterwards, lazy module deletes its pre-hooks
            # to avoid treating it as lazy on subsequent recompile.
            assert len(kwargs) == 0
            self._orig_mod._infer_parameters(self._orig_mod, args)
        return self._forward(*args, **kwargs)

    def __dir__(self):
        orig_mod_attrs = self._orig_mod.__dir__()
        return orig_mod_attrs + [
            attr for attr in super().__dir__() if attr not in orig_mod_attrs
        ]


def remove_from_cache(f):
    """
    Make sure f.__code__ is not cached to force a recompile
    """
    if isinstance(f, types.CodeType):
        reset_code(f)
    elif hasattr(f, "__code__"):
        reset_code(f.__code__)
    elif hasattr(getattr(f, "forward", None), "__code__"):
        reset_code(f.forward.__code__)
    else:
        from . import reset

        reset()
        log.warning("could not determine __code__ for %s", f)


def nothing():
    pass


def innermost_fn(fn):
    """
    In case of nesting of _TorchDynamoContext calls, find the innermost
    function. TorchDynamo caches on fn.__code__ object, so its necessary to find
    the innermost function to pass on the optimize, run, disable etc.
    """
    unaltered_fn = fn
    while hasattr(unaltered_fn, "_torchdynamo_orig_callable"):
        unaltered_fn = unaltered_fn._torchdynamo_orig_callable
        assert callable(unaltered_fn)
    return unaltered_fn


@contextlib.contextmanager
def enable_dynamic(enable: bool = True, export: bool = False):
    if not enable:
        yield
        return
    # dynamic=True used to mean fully dynamic. However, with automatic dynamic, the default flipped to
    # deriving dynamism. For back compat, and forward compat for when dynamic=True is default, we take
    # dynamic=True here to mean "fully dynamic from the start".
    with config.patch(assume_static_by_default=False):
        yield


class _TorchDynamoContext:
    def __init__(
        self,
        callback: DynamoCallback,
        on_enter=nothing,
        backend_ctx_ctor=null_context,
        patch_fn=nothing,
        first_ctx=False,
        *,
        export=False,
        dynamic=False,
    ):
        super().__init__()
        assert callable(callback) or callback is False or callback is None
        self.callback: DynamoCallback = callback
        self.prior: Union[Unset, DynamoCallback] = unset
        self.on_enter = on_enter
        self.extra_ctx_ctor = backend_ctx_ctor
        self.first_ctx = first_ctx
        self.export = export
        self.dynamic = dynamic
        patch_fn()

    def __enter__(self):
        if config.raise_on_ctx_manager_usage:
            raise RuntimeError(
                "torch._dynamo.optimize(...) is used with a context manager. "
                "Please refer to https://github.com/pytorch/torchdynamo#usage-example "
                "to use torch._dynamo.optimize(...) as an annotation/decorator. "
            )
        self.on_enter()
        self.prior = set_eval_frame(self.callback)
        self.backend_ctx = self.extra_ctx_ctor()
        self.backend_ctx.__enter__()
        self.dynamic_ctx = enable_dynamic(self.dynamic, self.export)
        self.dynamic_ctx.__enter__()

    def __exit__(self, exc_type, exc_val, exc_tb):
        assert self.prior is not unset
        set_eval_frame(self.prior)
        self.prior = unset
        # TODO: This is totally not the right way to chain contexts manually
        self.dynamic_ctx.__exit__(exc_type, exc_val, exc_tb)
        self.backend_ctx.__exit__(exc_type, exc_val, exc_tb)

    def __call__(self, fn):
        fn = innermost_fn(fn)
        # Optimize the forward method of torch.nn.Module object
        if isinstance(fn, torch.nn.Module):
            mod = fn
            new_mod = OptimizedModule(mod, self)
            # Save the function pointer to find the original callable while nesting
            # of decorators.
            new_mod._torchdynamo_orig_callable = mod.forward
            return new_mod
        assert callable(fn)

        try:
            filename = inspect.getsourcefile(fn)
        except TypeError:
            filename = None
        if (
            (filename is None or skipfiles.check(filename))
            and (
                getattr(fn, "__name__", "") not in ["_call_impl", "_wrapped_call_impl"]
            )
            and filename not in DONT_WRAP_FILES
        ):
            # call to a builtin without a frame for us to capture
            fn = external_utils.wrap_inline(fn)

        callback = self.callback
        on_enter = self.on_enter
        backend_ctx_ctor = self.extra_ctx_ctor

        @functools.wraps(fn)
        def _fn(*args, **kwargs):
            if (
                not isinstance(self, DisableContext)
                and torch.fx._symbolic_trace.is_fx_tracing()
            ):
                if config.error_on_nested_fx_trace:
                    raise RuntimeError(
                        "Detected that you are using FX to symbolically trace "
                        "a dynamo-optimized function. This is not supported at the moment."
                    )
                else:
                    return fn(*args, **kwargs)

            on_enter()
            prior = set_eval_frame(callback)
            backend_ctx = backend_ctx_ctor()
            backend_ctx.__enter__()
            dynamic_ctx = enable_dynamic(self.dynamic, self.export)
            dynamic_ctx.__enter__()
            try:
                return fn(*args, **kwargs)
            finally:
                set_eval_frame(prior)
                dynamic_ctx.__exit__(None, None, None)
                backend_ctx.__exit__(None, None, None)

        # hooks to properly handle inlining
        if isinstance(self, DisableContext):
            _fn._torchdynamo_disable = True  # type: ignore[attr-defined]
        else:
            _fn._torchdynamo_inline = fn  # type: ignore[attr-defined]

        # Save the function pointer to find the original callable while nesting
        # of decorators.
        _fn._torchdynamo_orig_callable = fn  # type: ignore[attr-defined]

        # If the function is called using torch._dynamo.optimize decorator, we
        # should prevent any type of skipping.
        if callback not in (None, False):
            if not hasattr(fn, "__code__"):
                raise RuntimeError(
                    textwrap.dedent(
                        """

                        torch._dynamo.optimize is called on a non function object.
                        If this is a callable class, please wrap the relevant code into a function and optimize the
                        wrapper function.

                        >> class CallableClass:
                        >>     def __init__(self):
                        >>         super().__init__()
                        >>         self.relu = torch.nn.ReLU()
                        >>
                        >>     def __call__(self, x):
                        >>         return self.relu(torch.sin(x))
                        >>
                        >>     def print_hello(self):
                        >>         print("Hello world")
                        >>
                        >> mod = CallableClass()

                        If you want to optimize the __call__ function and other code, wrap that up in a function

                        >> def wrapper_fn(x):
                        >>     y = mod(x)
                        >>     return y.sum()

                        and then optimize the wrapper_fn

                        >> opt_wrapper_fn = torch._dynamo.optimize(wrapper_fn)
                        """
                    )
                )
            always_optimize_code_objects[fn.__code__] = True

        return _fn


class OptimizeContext(_TorchDynamoContext):
    @staticmethod
    def _different_backend(old, new):
        return not (old == new or old is None)

    def __init__(
        self,
        callback,
        backend_ctx_ctor,
        first_ctx=False,
        *,
        export=False,
        dynamic=False,
    ):
        def on_enter():
            global most_recent_backend
            if OptimizeContext._different_backend(most_recent_backend, compiler_fn):
                if config.raise_on_backend_change:
                    raise ResetRequired()
                else:
                    warnings.warn(
                        "changing options to `torch.compile()` may require "
                        "calling `torch._dynamo.reset()` to take effect"
                    )
            most_recent_backend = compiler_fn
            install_generation_tagging_init()

        compiler_fn = innermost_fn(callback)
        super().__init__(
            callback=callback,
            on_enter=on_enter,
            backend_ctx_ctor=backend_ctx_ctor,
            patch_fn=TorchPatcher.patch,
            first_ctx=first_ctx,
            export=export,
            dynamic=dynamic,
        )


class RunOnlyContext(_TorchDynamoContext):
    def __init__(self):
        # cudagraph trees relies on generation increment
        def on_enter():
            torch._dynamo.mutation_guard.GenerationTracker.generation += 1

        super().__init__(callback=False, on_enter=on_enter)


class DisableContext(_TorchDynamoContext):
    def __init__(self):
        super().__init__(callback=None)


def first_real_inst_idx(code):
    if sys.version_info < (3, 11):
        return 0
    for inst in dis.get_instructions(code):
        if inst.opname == "RESUME":
            return inst.offset // 2
    raise RuntimeError("RESUME instruction not found in code")


def catch_errors_wrapper(callback, hooks: Hooks):
    @functools.wraps(callback)
    def catch_errors(frame, cache_size, frame_state):
        assert frame_state is not None

        if (
            # TODO: the first condition is not covered by any test
            frame.f_lasti >= first_real_inst_idx(frame.f_code)
            or skipfiles.check(frame.f_code.co_filename)
            or config.disable
        ):
            log.debug("skipping %s %s", frame.f_code.co_name, frame.f_code.co_filename)
            return None
        if frame.f_code.co_filename == "<string>" and frame.f_code.co_name == "__new__":
            # nametuple constructor
            return None
        if config.optimize_ddp:
            ddp_module = DistributedDataParallel._get_active_ddp_module()
            if ddp_module:
                with compile_lock:
                    from torch._dynamo.backends.distributed import DDPOptimizer

                    ddp_optimizer = DDPOptimizer(
                        bucket_bytes_cap=ddp_module.bucket_bytes_cap,
                        backend_compile_fn=callback._torchdynamo_orig_callable,
                    )
                    hijacked_callback = convert_frame.convert_frame(
                        ddp_optimizer.compile_fn,
                        hooks=hooks,
                    )
                    return hijacked_callback(frame, cache_size, hooks, frame_state)

        with compile_lock:
            return callback(frame, cache_size, hooks, frame_state)

    catch_errors._torchdynamo_orig_callable = callback  # type: ignore[attr-defined]
    return catch_errors


def _optimize_catch_errors(
    compile_fn, hooks: Hooks, backend_ctx_ctor=null_context, export=False, dynamic=False
):
    return OptimizeContext(
        catch_errors_wrapper(compile_fn, hooks),
        backend_ctx_ctor=backend_ctx_ctor,
        first_ctx=True,
        export=export,
        dynamic=dynamic,
    )


def get_compiler_fn(compiler_fn):
    from .repro.after_dynamo import wrap_backend_debug

    if hasattr(compiler_fn, "compiler_name"):
        compiler_str = compiler_fn.compiler_name
    elif isinstance(compiler_fn, str):
        compiler_str = compiler_fn
    else:
        compiler_str = None
    compiler_fn = lookup_backend(compiler_fn)
    return wrap_backend_debug(compiler_fn, compiler_str)


class _NullDecorator(contextlib.nullcontext):  # type: ignore[type-arg]
    def __call__(self, fn):
        assert callable(fn)
        return fn


def check_if_dynamo_supported():
    if sys.platform == "win32":
        raise RuntimeError("Windows not yet supported for torch.compile")
    if sys.version_info >= (3, 12):
        raise RuntimeError("Python 3.12+ not yet supported for torch.compile")


def is_dynamo_supported():
    try:
        check_if_dynamo_supported()
        return True
    except Exception:
        return False


def optimize(
    backend="inductor",
    *,
    nopython=False,
    guard_export_fn=None,
    guard_fail_fn=None,
    disable=False,
    dynamic=False,
):
    """
    The main entrypoint of TorchDynamo.  Do graph capture and call
    backend() to optimize extracted graphs.

    Args:
        backend: One of the two things:
            - Either, a function/callable taking a torch.fx.GraphModule and
            example_inputs and returning a python callable that runs the
            graph faster.
            One can also provide additional context for the backend, like
            torch.jit.fuser("fuser2"), by setting the backend_ctx_ctor attribute.
            See AOTAutogradMemoryEfficientFusionWithContext for the usage.
            - Or, a string backend name in `torch._dynamo.list_backends()`
        nopython: If True, graph breaks will be errors and there will
            be a single whole-program graph.
        disable: If True, turn this decorator into a no-op
        dynamic: If True, turn on dynamic shapes support

    Example Usage::

        @torch._dynamo.optimize()
        def toy_example(a, b):
            ...
    """
    check_if_dynamo_supported()
    # Note: The hooks object could be global instead of passed around, *however* that would make
    # for a confusing API usage and plumbing story wherein we nest multiple .optimize calls.
    # There is some prior art around this, w/r/t nesting backend calls are enforced to be the same
    # compiler, however, this feels onerous for callback and hooks, and it feels better to give our users an
    # easier to understand UX at the cost of a little more plumbing on our end.
    hooks = Hooks(guard_export_fn=guard_export_fn, guard_fail_fn=guard_fail_fn)
    torch._C._log_api_usage_once("torch._dynamo.optimize")
    if disable or os.environ.get("TORCHDYNAMO_DISABLE", "") == "1":
        return _NullDecorator()

    backend = get_compiler_fn(backend)

    # Find if backend has any extra context manager
    backend_ctx_ctor = getattr(backend, "backend_ctx_ctor", null_context)

    if nopython:
        return optimize_assert(
            backend,
            dynamic=dynamic,
            hooks=hooks,
        )
    return _optimize_catch_errors(
        convert_frame.convert_frame(backend, hooks=hooks),
        hooks,
        backend_ctx_ctor,
        dynamic=dynamic,
    )


@dataclasses.dataclass
class ExplainOutput:
    """
    This is the output of :func:`torch._dynamo.explain()
    There is no reason to create this class directly
    """

    graph_count: int
    graph_break_count: int
    op_count: int
    out_guards: List[_guards.Guard]
    graphs: List[torch.fx.GraphModule]
    ops_per_graph: List[torch.fx.Node]
    break_reasons: List[Any]  # TODO: Not sure if graph break is a type
    compile_times: str

    def __str__(self):
        output = f"Graph Count: {self.graph_count}\n"
        output += f"Graph Break Count: {self.graph_break_count}\n"
        output += f"Op Count: {self.op_count}\n"

        output += "Break Reasons:\n"
        for idx, break_reason in enumerate(self.break_reasons):
            output += f"  Break Reason {idx+1}:\n"
            output += f"    Reason: {break_reason.reason}\n"
            output += "    User Stack:\n"
            for frame_summary in break_reason.user_stack:
                output += f"      {frame_summary}\n"

        output += "Ops per Graph:\n"
        for idx, ops in enumerate(self.ops_per_graph):
            output += f"  Ops {idx+1}:\n"
            for op in ops:
                output += f"    {op}\n"

        output += "Out Guards:\n"
        for i, guard in enumerate(self.out_guards):
            output += f"  Guard {i+1}:\n"
            output += f"    {str(guard)}"

        output += f"Compile Times: {self.compile_times}\n"
        return output


# TODO(voz): Consider making "explain" output alongside a run / part of a run
@patch("torch._dynamo.symbolic_convert.explain", True)
def explain(f, *args, **kwargs):
    # TODO(voz): Do we want a decorator for this?
    from . import reset

    reset()

    out_guards = []
    graphs = []
    ops_per_graph = []
    op_count = 0
    break_reasons = []

    def dynamo_graph_accumulating_compiler(gm: torch.fx.GraphModule, example_inputs):
        nonlocal graphs
        nonlocal op_count
        nonlocal ops_per_graph

        graphs.append(gm)
        ops = []
        for node in gm.graph.nodes:
            if node.op == "call_function":
                ops.append(node.target)

        op_count += len(ops)
        ops_per_graph.append(ops)
        if gm.compile_subgraph_reason.graph_break:
            break_reasons.append(gm.compile_subgraph_reason)
        return gm.forward

    def guard_export_print(guards):
        nonlocal out_guards
        out_guards.extend(guards)

    with patch(f"{__name__}.most_recent_backend", None):
        opt_f = optimize(
            dynamo_graph_accumulating_compiler,
            nopython=False,
            guard_export_fn=guard_export_print,
        )(f)
        # TODO(voz): We may have instances of `f` that mutate inputs, we should track sideffects and reject.
        opt_f(*args, **kwargs)

    graph_count = len(graphs)

    # For the explanation summary, dedupe reasons by the innermost stack frame and dedupe by it.
    deduped_reasons = {}
    for reason in break_reasons:
        innermost_frame = reason.user_stack[-1]
        # __repr__ uniquely identifies a FrameSummary so we can use it for deduping
        deduped_reasons[repr(innermost_frame)] = reason

    formatted_list = ""
    for idx, break_reason in enumerate(deduped_reasons.values()):
        formatted_stack = "".join(traceback.format_list(break_reason.user_stack))
        msg = f"{idx + 1}. Reason: {break_reason.reason}\n   User Stack: {formatted_stack}\n"
        formatted_list += msg

    graph_break_count = graph_count - 1
    compile_time = compile_times(repr="str")

    # TODO(voz): Do we want a decorator for this?
    reset()
    return ExplainOutput(
        graph_count,
        graph_break_count,
        op_count,
        out_guards,
        graphs,
        ops_per_graph,
        break_reasons,
        compile_time,
    )


@dataclasses.dataclass
class ConstraintTarget:
    """
    This represents input tensor dimensions.  Don't create this
    class directly; instead, use :func:`torch._export.dynamic_dim`.
    """

    w_tensor: weakref.ReferenceType[torch.Tensor]
    # TODO: We don't need t_id; we can get it off of w_tensor
    t_id: int
    dim: int


@dataclasses.dataclass
class Constraint(ConstraintTarget):
    """
    This represents constraints on input tensor dimensions, e.g., requiring
    them to be fully polymorphic or within some range.  Don't create this
    class directly; instead, use :func:`torch._export.dynamic_dim`.
    """

    # NOTE(avik): In the future, this could be Union[StrictMinMaxConstraint, <other kinds>]
    constraint_range: StrictMinMaxConstraint
    # Represent that `constraint_range` is shared with another ConstraintTarget, which
    # typically arises because of a specified equality with another dynamic dimension.
    shared: Optional[ConstraintTarget] = None

    def _clone_with_range(self, lower=2, upper=sympy.oo):
        constraint_range = StrictMinMaxConstraint(
            vr=self.constraint_range.vr & ValueRanges(lower=lower, upper=upper),
            warn_only=False,
        )
        return Constraint(
            self.w_tensor, self.t_id, self.dim, constraint_range, self.shared
        )

    def __ge__(self, lower):
        return self._clone_with_range(lower=lower)

    def __gt__(self, lower):
        return self._clone_with_range(lower=lower + 1)

    def __le__(self, upper):
        return self._clone_with_range(upper=upper)

    def __lt__(self, upper):
        return self._clone_with_range(upper=upper - 1)

    def __bool__(self):
        # NOTE(avik): We do not support compound expressions like a <= x <= b.
        # This is because Python implicitly desugars them into bool(a <= x) and bool(x <= b),
        # and moreover, enforces that any overload of __bool__ must return True or False.
        # FWIW, sympy also raises TypeError in this case.
        raise TypeError(
            "Cannot determine truth value of Constraint. "
            "If you are trying to combine Constraints with logical connectives, "
            "you can specify them separately instead."
        )

    @property
    def serializable_spec(self):
        # We need a serialization compatible format of the constraint so that it
        # can be savedin the graph module w/o breaking the module serialization.
        # The saved constraints will be used directly for the post-exporting pass
        # that converts constraints to runtime assertion. The saved constraints
        # will not be saved in the serialized module.
        # TODO: A better way is needed. Currently we use 't_id' to map the constraint,
        # which is not reliable
        return {
            "t_id": self.t_id,
            "dim": self.dim,
            "min": self.constraint_range.vr.lower,
            "max": self.constraint_range.vr.upper,
            "shared": (
                None
                if self.shared is None
                else {
                    "t_id": self.shared.t_id,
                    "dim": self.shared.dim,
                }
            ),
        }

    def __eq__(self, other):
        constraint_range = StrictMinMaxConstraint(
            vr=self.constraint_range.vr & other.constraint_range.vr,
            warn_only=False,
        )
        return Constraint(
            self.w_tensor,
            self.t_id,
            self.dim,
            constraint_range,
            shared=ConstraintTarget(other.w_tensor, other.t_id, other.dim),
        )


class FlattenInputOutputSignature(torch.fx.interpreter.Transformer):
    def __init__(
        self,
        m: torch.fx.GraphModule,
        flat_args: Tuple[Any],
        matched_input_elements_positions: List[int],
        matched_output_elements_positions: List[int],
        example_fake_inputs: List[torch.Tensor],
    ):
        super().__init__(m)

        matched_input_elements_to_fake = {
            val: example_fake_inputs[ix]
            for ix, val in enumerate(matched_input_elements_positions)
        }
        fake_mode = _guards.detect_fake_mode(example_fake_inputs)

        self.new_args = []
        for i in range(0, len(flat_args)):
            arg = super(FlattenInputOutputSignature, self).placeholder(
                f"arg{i}", (), {}
            )
            if i in matched_input_elements_to_fake:
                arg.node.meta["val"] = matched_input_elements_to_fake[i]
            else:
                # Fill node.mata["val"] with faketensor from the input,
                # if it's not found in matched_input_elements_positions
                if fake_mode is not None and isinstance(flat_args[i], torch.Tensor):
                    arg.node.meta["val"] = fake_mode.from_tensor(flat_args[i])
            self.new_args.append(arg)
        self.old_args_gen = (self.new_args[i] for i in matched_input_elements_positions)
        self.matched_output_elements_positions = matched_output_elements_positions

    def placeholder(self, target, args, kwargs):
        arg = next(self.old_args_gen)
        if "val" in self.current_node.meta:
            arg.node.meta["val"] = self.current_node.meta["val"]
        if "tensor_dict" in self.current_node.meta:
            arg.node.meta["tensor_dict"] = self.current_node.meta["tensor_dict"]
        return arg

    def output(self, target, args, kwargs):
        dynamo_result_flat = args[0]
        lookup = [*dynamo_result_flat, *self.new_args]
        new_result_flat = [lookup[i] for i in self.matched_output_elements_positions]
        return super().output(target, (new_result_flat,), {})

    def run_node(self, n):
        self.current_node = n
        r = super().run_node(n)
        if "val" in self.current_node.meta:
            r.node.meta["val"] = self.current_node.meta["val"]
        return r


def export(
    f: Callable[..., Any],
    *args,
    aten_graph: bool = False,
    pre_autograd: bool = False,
    decomposition_table: Optional[
        Dict[torch._ops.OpOverload, Callable[..., Any]]
    ] = None,
    tracing_mode: str = "symbolic",
    constraints: Optional[List[Constraint]] = None,
    assume_static_by_default: bool = False,
    **kwargs,
) -> Tuple[torch.fx.GraphModule, Set[_guards.Guard]]:
    """
    Export an input function f to a format that can be executed outside of PyTorch using the FX graph.

    Args:
        f (callable): A PyTorch function to be exported.

        *args: Variable length argument list to be passed to the function f.

        aten_graph (bool): If True, exports a graph with ATen operators.
        If False, exports a graph with Python operators. Default is False.

        pre_autograd (bool): If True, exports a graph with ATen operators,
        but before autograd has run. This can be useful if you want to apply further tranformations
        on a graph before running it through autograd.
        This flag is only valid if aten_graph=True is set.
        Default is False.

        decomposition_table (dict): A dictionary that maps operators to their decomposition functions.
        Required if aten_graph or tracing_mode is specified. Default is None.

        tracing_mode (str): If "symbolic", turn on dynamic shapes support. Default is "symbolic".

        **kwargs: Arbitrary keyword arguments to be passed to the function f.

    Returns:
        A tuple of (graph, guards)
        Graph: An FX graph representing the execution of the input PyTorch function with the provided arguments and options.
        Guards: The guards we accumulated during tracing f above

    Raises:
        AssertionError: If decomposition_table is specified without setting aten_graph=True,
        or if graph breaks during tracing in export.

        AssertionError: If Dynamo input and output is not consistent with traced input/output.

    Note - this headerdoc was authored by ChatGPT, with slight modifications by the author.
    """
    check_if_dynamo_supported()
    torch._C._log_api_usage_once("torch._dynamo.export")
    if decomposition_table is not None:
        assert (
            aten_graph
        ), "Specifying a decomposition_table table or tracing mode is illegal without setting aten_graph=True"
    if pre_autograd:
        assert aten_graph, "pre_autograd=True can only be used when aten_graph=True"
    f = innermost_fn(f)
    call_to_inspect = f.forward if isinstance(f, torch.nn.Module) else f
    original_signature = inspect.signature(call_to_inspect)

    graph = None
    out_guards = None
    graph_captured_input = None
    graph_captured_result: Optional[Tuple[torch.Tensor, ...]] = None

    def produce_matching(source_args, candidate_args):
        matched_elements_positions = []
        dict_of_source_args = dict()
        for i in range(0, len(source_args)):
            element_id = id(source_args[i])
            dict_of_source_args[element_id] = i

        for i in range(0, len(candidate_args)):
            arg = candidate_args[i]
            # 1-element tensor arg can be unspec int/float
            if isinstance(arg, torch.Tensor) and torch.numel(arg) == 1:
                if id(arg) in dict_of_source_args:
                    matched_elements_positions.append(dict_of_source_args[id(arg)])
                elif id(arg.item()) in dict_of_source_args:
                    matched_elements_positions.append(
                        dict_of_source_args[id(arg.item())]
                    )
                else:
                    raise AssertionError(
                        "Dynamo input/output is not consistent with traced input/output"
                    )
            else:
                assert (
                    id(arg) in dict_of_source_args
                ), "Dynamo input and output is a strict subset of traced input/output"
                matched_elements_positions.append(dict_of_source_args[id(arg)])

        return matched_elements_positions

    def guard_export_print(guards: Set[_guards.Guard]):
        nonlocal out_guards
        assert out_guards is None, "whole graph export entails exactly one guard export"
        out_guards = guards

    fake_mode = None
    example_inputs = []

    def dynamo_normalization_capturing_compiler(
        gm: torch.fx.GraphModule, inner_example_inputs
    ):
        nonlocal graph
        assert (
            graph is None
        ), "Tried to emit a second graph during export. Tracing through 'f' must produce a single graph."
        graph = gm

        nonlocal fake_mode, example_inputs
        fake_mode = _guards.detect_fake_mode(inner_example_inputs)
        example_inputs = inner_example_inputs

        def result_capturing_wrapper(*graph_inputs):
            nonlocal graph_captured_result
            nonlocal graph_captured_input

            graph_captured_input = graph_inputs
            assert graph is not None
            graph_captured_result = graph(*graph_inputs)
            return graph_captured_result

        return result_capturing_wrapper

    flat_args, in_spec = pytree.tree_flatten((args, kwargs))

    remove_from_cache(f)
    constraint_violation_error = None
    if tracing_mode != "symbolic":
        assume_static_by_default = True
    with patch(f"{__name__}.most_recent_backend", None), config.patch(
        summarize_dim_constraints=True,
        specialize_int=True,
        assume_static_by_default=assume_static_by_default,
<<<<<<< HEAD
=======
        automatic_dynamic_shapes=False,
>>>>>>> ac57daa2
    ):
        opt_f = optimize_assert(
            dynamo_normalization_capturing_compiler,
            hooks=Hooks(
                guard_export_fn=guard_export_print,
                guard_fail_fn=None,
            ),
            export=True,
            export_constraints=constraints,
        )(f)
        # TODO(voz): We may have instances of `f` that mutate inputs, we should track sideffects and reject.
        try:
            result_traced = opt_f(*args, **kwargs)
        except ConstraintViolationError as e:
            constraint_violation_error = e
    remove_from_cache(f)

    if (
        (shape_env := getattr(fake_mode, "shape_env", None)) is not None
        and (dim_constraints := shape_env.dim_constraints) is not None
        and not skipfiles.check(inspect.getsourcefile(call_to_inspect))
    ):
        dim_constraints.solve()
        msg = dim_constraints.prettify_results(original_signature)
        forced_specializations = dim_constraints.forced_specializations()
        if forced_specializations:
            msg = (
                "Some dynamic dimensions need to be specialized because "
                "the constraints inferred for them are too complex to specify.\n"
                f"{forced_specializations}\n{msg}"
            )
        if constraint_violation_error:
            constraint_violation_error.args = (
                constraint_violation_error.args[0] + msg,
            )
        else:
            if forced_specializations:
                constraint_violation_error = ConstraintViolationError(msg)
            else:
                log.info(
                    "Summary of dimension constraints:%s",
                    msg,
                )

        # Error if we have any constraints on static values
        for k in shape_env.var_to_range.keys():
            if isinstance(k, sympy.Integer):
                constraint_violation_error = ConstraintViolationError(
                    f"{''.join(traceback.format_list(shape_env.var_to_stack[k]))}\n"
                    "It appears that you're trying to set a constraint on a "
                    f"value which we evaluated to have a static value of {k}. "
                    "Scroll up to see where this constraint was set."
                )
    if constraint_violation_error:
        raise constraint_violation_error

    assert (
        graph is not None
    ), "Failed to produce a graph during tracing. Tracing through 'f' must produce a single graph."
    assert out_guards is not None, "Failed to produce guards during tracing"
    assert fake_mode is not None

    matched_input_elements_positions = produce_matching(flat_args, graph_captured_input)

    # NB: This is mostly hitting the cache; Dynamo already converted these
    example_fake_inputs = [fake_mode.from_tensor(t) for t in example_inputs]
    flat_results_traced, out_spec_traced = pytree.tree_flatten(result_traced)

    assert graph_captured_result is not None
    flat_both = list(graph_captured_result) + flat_args
    matched_output_elements_positions = produce_matching(flat_both, flat_results_traced)

    if aten_graph:
        # Running graph with interpreter is needed for propagating the stack_trace
        def graph_with_interpreter(*args):
            with torch.fx.traceback.preserve_node_meta():
                return torch.fx.Interpreter(graph).run(*args)

        with enable_python_dispatcher(), fake_mode:
            try:
                graph = make_fx(
                    graph_with_interpreter,
                    decomposition_table=decomposition_table,
                    tracing_mode="real",
                    _allow_non_fake_inputs=True,
                    pre_autograd=pre_autograd,
                )(*example_fake_inputs)
            except CondOpArgsMismatchError as e:
                # Wrap the internal error to the user-facing error
                raise UserError(UserErrorType.DYNAMIC_CONTROL_FLOW, str(e))

    new_graph = FlattenInputOutputSignature(
        graph,
        flat_args,
        matched_input_elements_positions,
        matched_output_elements_positions,
        example_fake_inputs,
    ).transform()

    # Store constraints and inputs as metadata for user passes, e.g. turn constraints to runtime check
    new_graph.meta["input_shape_constraints"] = (
        [constraint.serializable_spec for constraint in constraints]
        if constraints
        else []
    )

    def signature_to_fullargspec(sig: inspect.Signature):
        # Get a list of Parameter objects from the Signature object
        params = list(sig.parameters.values())
        # Separate positional arguments, keyword-only arguments and varargs/varkw
        args = [
            p.name for p in params if p.kind == inspect.Parameter.POSITIONAL_OR_KEYWORD
        ]
        kwonlyargs = [
            p.name for p in params if p.kind == inspect.Parameter.KEYWORD_ONLY
        ]
        varargs = next(
            (p.name for p in params if p.kind == inspect.Parameter.VAR_POSITIONAL), None
        )
        varkw = next(
            (p.name for p in params if p.kind == inspect.Parameter.VAR_KEYWORD), None
        )
        # Get default values for positional arguments and keyword-only arguments
        defaults = tuple(
            p.default
            for p in params
            if p.kind == inspect.Parameter.POSITIONAL_OR_KEYWORD
            and p.default is not inspect.Parameter.empty
        )
        kwonlydefaults = {
            p.name: p.default
            for p in params
            if p.kind == inspect.Parameter.KEYWORD_ONLY
            and p.default is not inspect.Parameter.empty
        }
        # Get annotations for parameters and return value
        annotations = {}
        if sig.return_annotation:
            annotations = {"return": sig.return_annotation}
        for parameter in params:
            annotations[parameter.name] = parameter.annotation
        # Return a FullArgSpec object with the extracted attributes
        return inspect.FullArgSpec(
            args, varargs, varkw, defaults, kwonlyargs, kwonlydefaults, annotations
        )

    # Make dynamo graph to have same input/output spec as user code
    def argument_names(f: Callable[..., Any], *args, **kwargs) -> List[str]:
        fullargspec = signature_to_fullargspec(original_signature)

        # 1. Map `args` 1-to-1 to positional arguments in original signature.
        input_strs = fullargspec.args[: len(args)]

        if len(args) > len(fullargspec.args):
            # 2. If there are more arguments left in `args`, they map to varargs in original
            # signature. Assign names as {varargs}_0, {varargs}_1, ...
            assert fullargspec.varargs is not None, "More arguments than expected"
            input_strs += [
                f"{fullargspec.varargs}_{i}"
                for i in range(0, len(args) - len(input_strs))
            ]
        elif len(args) < len(fullargspec.args):
            # 3. If there are fewer arguments in `args` than `fullargspec.args`,
            # it implies these are arguments either with default values, or provided in
            # `kwargs`. The former can be safely ignored. Because Dynamo.export does not
            # export them as part of the function signature. The latter will be handled
            # in the next step.
            for unprovided_arg in fullargspec.args[
                len(args) : -len(fullargspec.defaults or [])
            ]:
                assert unprovided_arg in kwargs, f"Missing argument {unprovided_arg}"

        # 4. Keyword arguments provided in `kwargs`.
        input_strs += list(kwargs.keys())

        # 5. Keyword-only arguments with default values if not provided are not exported
        # as part of the function signature.
        for kwonly_arg in fullargspec.kwonlyargs:
            kwonlydefaults = fullargspec.kwonlydefaults or {}
            assert (
                kwonly_arg in kwargs or kwonly_arg in kwonlydefaults
            ), f"Missing keyword only argument {kwonly_arg}"

        return input_strs

    new_graph.graph._codegen = _PyTreeCodeGen(
        _PyTreeInfo(
            argument_names(f, *args, **kwargs),
            in_spec,
            out_spec_traced,
        )
    )

    new_graph.recompile()
    return (new_graph, out_guards)


def assume_constant_result(fn):
    fn._dynamo_marked_constant = True
    return fn


def optimize_assert(
    backend,
    *,
    hooks=Hooks(None, None),
    export=False,
    export_constraints=None,
    dynamic=False,
):
    """
    The same as `torch._dynamo.optimize(backend, nopython=True)`
    """
    backend = get_compiler_fn(backend)

    # Find if backend has any extra context manager
    backend_ctx_ctor = getattr(backend, "backend_ctx_ctor", null_context)

    return _optimize_catch_errors(
        convert_frame.convert_frame_assert(
            backend, export=export, export_constraints=export_constraints
        ),
        hooks,
        backend_ctx_ctor,
        export=export,
        dynamic=dynamic,
    )


def run(fn=None):
    """Don't do any dynamic compiles, just use prior optimizations"""
    if fn is not None:
        fn = innermost_fn(fn)
        assert callable(fn)
        return RunOnlyContext()(fn)
    return RunOnlyContext()


def disable(fn=None, recursive=True):
    """
    Decorator and context manager to disable TorchDynamo

    If recursive=True, Dynamo is completely skipped on the decorated function
    frame as well as the recursively invoked functions.

    If recursive=False, Dynamo skips frames associated with the function code,
    but still process recursively invoked frames.
    """
    if recursive:
        if fn is not None:
            fn = innermost_fn(fn)
            assert callable(fn)
            return DisableContext()(fn)
        return DisableContext()
    else:
        return skip(fn)


def skip(fn=None):
    """
    Skip frames associated with the function code, but still process recursively
    invoked frames
    """
    if fn is None:
        return skip
    fn = innermost_fn(fn)
    assert callable(fn)
    skip_code(fn.__code__)
    fn._torchdynamo_disable = True
    return fn


class TorchPatcher:
    @staticmethod
    @functools.lru_cache(None)
    def patch():
        # Disable TorchDynamo on some torch.* compilers generated frames
        torch.jit.trace = disable(torch.jit.trace)
        torch.jit.trace_module = disable(torch.jit.trace_module)
        torch.jit._get_trace_graph = disable(torch.jit._get_trace_graph)

        # symbolic_trace creates new frames. We disable Dynamo on such frames
        torch.fx._symbolic_trace.Tracer.trace = disable(
            torch.fx._symbolic_trace.Tracer.trace
        )

        torch.onnx.export_to_pretty_string = disable(torch.onnx.export_to_pretty_string)
        torch.distributions.Distribution.set_default_validate_args(False)

        proxy_tensor.dispatch_trace = disable(proxy_tensor.dispatch_trace)

        optimizers = [
            opt
            for opt in torch.optim.__dict__.values()
            if inspect.isclass(opt) and issubclass(opt, torch.optim.Optimizer)
        ]

        # disable dynamo for the wrapper that helps give dynamo hints about entering DDP
        if hasattr(DistributedDataParallel, "_inside_ddp_forward"):
            DistributedDataParallel._inside_ddp_forward = disable(
                DistributedDataParallel._inside_ddp_forward, recursive=False
            )

        from ..optim import adagrad, adam, adamax, adamw, asgd, nadam, sgd

        for opt_mod in adagrad, adam, adamax, adamw, asgd, nadam, sgd:
            multi_tensor_fn_name = f"_multi_tensor_{opt_mod.__name__.split('.')[-1]}"
            if hasattr(opt_mod, multi_tensor_fn_name):
                setattr(
                    opt_mod,
                    multi_tensor_fn_name,
                    disable(getattr(opt_mod, multi_tensor_fn_name)),
                )

        excluded_opts = {torch.optim.SparseAdam, torch.optim.RAdam, torch.optim.LBFGS}
        for opt in optimizers:
            if opt in excluded_opts:
                opt.step = disable(opt.step)

            opt.zero_grad = disable(opt.zero_grad)
            opt.state_dict = disable(opt.state_dict)
            opt.load_state_dict = disable(opt.load_state_dict)
            opt.add_param_group = disable(opt.add_param_group)

            if hasattr(opt, "_init_group"):
                opt._init_group = disable(opt._init_group)

            # disable any currently set hooks
            # Note: we only want to disable the profiling hook
            # which is the *last* hook applied, we want to keep the no_grad hook
            hooked = getattr(opt.step, "hooked", False)
            if hooked:
                unwrapped_step = getattr(opt.step, "__wrapped__", None)
                if unwrapped_step:
                    opt.step = unwrapped_step

            # disable future hooking
            opt.step.hooked = True

        # TorchDynamo does not step inside utils.checkpoint function.  The flow
        # looks likes this
        #  1) TorchDynamo tries to wrap utils.checkpoint in a HigherOrderOp by
        #     speculatively checking if the forward function is safe to trace.
        #  2) If yes, then Dynamo-generated Fx graph has the wrapped higher
        #     order op. As a result, TorchDynamo does not look inside utils.checkpoint.
        #  3) If not, then TorchDynamo falls back to eager by performing a graph
        #     break. And here, the following disable wrapper ensures that
        #     TorchDynamo does not trigger again on the frames created by
        #     utils.checkpoint innards.
        torch.utils.checkpoint.checkpoint = disable(torch.utils.checkpoint.checkpoint)

    @staticmethod
    def suppress_torch_distributed_warnings(fn):
        def inner_fn(*args, **kwargs):
            warnings.filterwarnings(
                "ignore", category=UserWarning, module="torch.distributed"
            )
            return fn(*args, **kwargs)

        return inner_fn<|MERGE_RESOLUTION|>--- conflicted
+++ resolved
@@ -970,10 +970,7 @@
         summarize_dim_constraints=True,
         specialize_int=True,
         assume_static_by_default=assume_static_by_default,
-<<<<<<< HEAD
-=======
         automatic_dynamic_shapes=False,
->>>>>>> ac57daa2
     ):
         opt_f = optimize_assert(
             dynamo_normalization_capturing_compiler,
