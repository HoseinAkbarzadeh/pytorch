import collections
import dataclasses
import re
import sys
import types
from typing import Counter, Dict, List, Optional

import torch.nn
from . import utils

from .bytecode_transformation import (
    create_call_function,
    create_dup_top,
    create_instruction,
    create_load_global,
    create_rot_n,
    Instruction,
)
from .exc import unimplemented
from .source import AttrSource, Source
from .utils import is_safe_constant, rot_n_helper
from .variables.base import VariableTracker
from .variables.nn_module import NNModuleVariable
from .variables.tensor import (
    NumpyNdarrayVariable,
    SymNodeVariable,
    TensorVariable,
    UnspecializedPythonVariable,
)
from .variables.torch_function import TensorWithTFOverrideVariable


@dataclasses.dataclass
class GraphOutputEntry:
    index: int
    variable: VariableTracker


class PyCodegen:
    """
    Helper class uses for constructing Python bytecode
    """

    def __init__(
        self,
        tx=None,
        root: Optional[torch.nn.Module] = None,
        graph_output_var: Optional[str] = None,
        tempvars=None,
    ):
        self.root = root
        self.top_of_stack: Optional[VariableTracker] = None
        self.uses: Counter[VariableTracker] = collections.Counter()
        self.graph_outputs: Dict[int, GraphOutputEntry] = {}
        self._output: List[Instruction] = []
        self.tempvars = tempvars or {}
        self.tx = tx
        self.graph_output_var = graph_output_var
        self.code_options = self.tx.output.code_options
        self.cell_and_freevars = self.tx.cell_and_freevars
        self.new_var = self.tx.output.new_var
        self.mutable_side_effects_from_source = False
        self.value_from_source: bool = True

    def restore_stack(self, stack_values, *, value_from_source=True):
        prior = self.mutable_side_effects_from_source
        self.mutable_side_effects_from_source = True
        prev = self.value_from_source
        self.value_from_source &= value_from_source
        try:
            self.foreach(stack_values)
        finally:
            self.mutable_side_effects_from_source = prior
            self.value_from_source = prev

    def graph_output_vars(self):
        return [x.variable for x in self.graph_outputs.values()]

    def __call__(self, value, allow_cache=True):
        """Generate code such that top-of-stack (TOS) is set to value"""
        if isinstance(value, Source):
            self._output.extend(value.reconstruct(self))
            self.clear_tos()
            return

        assert isinstance(value, VariableTracker)
        output = self._output
        graph_outputs = self.graph_outputs

        if self.top_of_stack is value and allow_cache:
            output.append(create_dup_top())
            return

        if self.mutable_side_effects_from_source:
            # this is needed to get aliasing relationships right
            # value.mutable_local.source will get mutated to hold `value`
            # mutable_side_effects_from_source=False is used to codegen the mutation
            # mutable_side_effects_from_source=True is used to codegen a reference
            from .side_effects import MutableSideEffects

            if isinstance(value.mutable_local, MutableSideEffects):
                self(value.mutable_local.source)
                return

        if allow_cache:
            if value.mutable_local and value.mutable_local in self.tempvars:
                output.append(self.create_load(self.tempvars[value.mutable_local]))
                self.top_of_stack = value
                return
            if self.tempvars.get(value) is not None:
                output.append(self.create_load(self.tempvars[value]))
                self.top_of_stack = value
                return

        if value.source is not None and allow_cache and self.value_from_source:
            output.extend(value.source.reconstruct(self))
        elif value.is_python_constant() and is_safe_constant(
            value.as_python_constant()
        ):
            output.append(self.create_load_const(value.as_python_constant()))
        elif isinstance(value, TensorWithTFOverrideVariable):
            graph_outputs_key = self.add_graph_output(value)

            self.load_import_from(utils.__name__, "to_subclass")
            self.load_graph_output(graph_outputs[graph_outputs_key].index)
            output.append(
                self.create_load_global(
                    value.global_mangled_class_name(self.tx), False, add=True
                )
            )
            output.extend(create_call_function(2, True))
        elif isinstance(
            value,
            (
                TensorVariable,
                SymNodeVariable,
                UnspecializedPythonVariable,
                NumpyNdarrayVariable,
            ),
        ):
            graph_outputs_key = self.add_graph_output(value)

            if isinstance(value, NumpyNdarrayVariable):
                self.load_import_from(utils.__name__, "to_numpy_helper")

            self.load_graph_output(graph_outputs[graph_outputs_key].index)

            if isinstance(value, NumpyNdarrayVariable):
                output.extend(create_call_function(1, True))
            elif isinstance(value, UnspecializedPythonVariable) and value.need_unwrap:
                output.extend(
                    [self.create_load_attr("item")] + create_call_function(0, True)
                )
        elif isinstance(value, NNModuleVariable):
            parts = value.module_key.split(".")
            if parts[0] in self.code_options["co_varnames"]:
                output.append(self.create_load(parts[0]))
                parts = parts[1:]
            else:
                assert self.root is not None
                output.append(self.create_load_output(self.root))
            for part in parts:
                output.append(self.create_load_attr(part))
        else:
            self.uses[value] += 1
            try:
                output.extend(value.reconstruct(self))
            except NotImplementedError:
                unimplemented(f"reconstruct: {value}")
            if allow_cache and value in self.tempvars:
                self._output.append(create_dup_top())
                self.add_cache(value)

        self.top_of_stack = value

    def add_graph_output(self, value):
        graph_outputs_key = id(value.as_proxy())
        if graph_outputs_key not in self.graph_outputs:
            self.graph_outputs[graph_outputs_key] = GraphOutputEntry(
                len(self.graph_outputs), value
            )
        return graph_outputs_key

    def load_graph_output(self, index):
        output = self._output
        output.append(self.create_load(self.graph_output_var))
        output.append(self._create_load_const(index))
        output.append(create_instruction("BINARY_SUBSCR"))

    def add_cache(self, value):
        var = self.new_var()
        self.tempvars[value] = var
        if value.mutable_local:
            self.tempvars[value.mutable_local] = var
        self._output.append(self.create_store(var))

    def foreach(self, items):
        for i in items:
            self(i)

    def setup_globally_cached(self, name, value, push_null):
        """Store value in a new global"""
        name = re.sub(r"[^a-zA-Z0-9_]+", "_", name)
        f_globals = self.tx.f_globals
        if name in f_globals:
            assert id(f_globals[name]) == id(value)
        else:
            f_globals[name] = value
        return [self.create_load_global(name, push_null, add=True)]

    def clear_tos(self):
        self.top_of_stack = None

    def append_output(self, inst):
        assert isinstance(inst, Instruction)
        self._output.append(inst)
        self.clear_tos()

    def extend_output(self, insts):
        assert all(isinstance(x, Instruction) for x in insts)
        self._output.extend(insts)
        self.clear_tos()

    def get_instructions(self) -> List[Instruction]:
        return self._output

    def create_load(self, name) -> Instruction:
        if name in self.cell_and_freevars():
            return create_instruction("LOAD_DEREF", argval=name)
        assert name in self.code_options["co_varnames"], f"{name} missing"
        return create_instruction("LOAD_FAST", argval=name)

    def create_load_closure(self, name) -> Instruction:
        assert name in self.cell_and_freevars()
        return create_instruction("LOAD_CLOSURE", argval=name)

    def create_store(self, name) -> Instruction:
        if name in self.cell_and_freevars():
            return create_instruction("STORE_DEREF", argval=name)
        assert name in self.code_options["co_varnames"]
        return create_instruction("STORE_FAST", argval=name)

    def create_load_global(self, name, push_null, add=False) -> Instruction:
        if add:
            self.tx.output.update_co_names(name)
        assert name in self.code_options["co_names"], f"{name} not in co_names"
        return create_load_global(name, push_null)

    def create_load_const(self, value) -> Instruction:
        assert is_safe_constant(value), f"unsafe constant {value}"
        return self._create_load_const(value)

    def _create_load_const(self, value) -> Instruction:
        return create_instruction("LOAD_CONST", argval=value)

    create_load_output = _create_load_const

    def create_load_attr(self, name) -> Instruction:
        if name not in self.code_options["co_names"]:
            self.code_options["co_names"] += (name,)
        return create_instruction("LOAD_ATTR", argval=name)

    def create_load_attrs(self, names):
        return [self.create_load_attr(name) for name in names.split(".")]

    def load_function_name(self, fn_name, push_null, num_on_stack=0):
        """Load the global fn_name on the stack num_on_stack down"""
        output = []
        if push_null and sys.version_info >= (3, 11):
            output.extend(
                [create_instruction("PUSH_NULL"), *self.rot_n(num_on_stack + 1)]
            )
        output.extend(
            [
                self.create_load_global(fn_name, False, add=True),
                *self.rot_n(num_on_stack + 1),
            ]
        )
        return output

    def rot_n(self, n):
        try:
            return create_rot_n(n)
        except AttributeError:
            # desired rotate bytecode doesn't exist, generate equivalent bytecode
            return [
                create_instruction("BUILD_TUPLE", arg=n),
                self._create_load_const(rot_n_helper(n)),
                *create_rot_n(2),
                create_instruction("CALL_FUNCTION_EX", arg=0),
                create_instruction("UNPACK_SEQUENCE", arg=n),
            ]

    def pop_null(self):
        # POP_TOP doesn't work for null, so we pop nulls by pushing in a
        # nop function, calling it (which consumes the null), and popping the result.
        assert sys.version_info >= (3, 11)
        return [
            self._create_load_const(lambda: None),
            *create_call_function(0, False),
            create_instruction("POP_TOP"),
        ]

    def make_function_with_closure(
        self, fn_name: str, code: types.CodeType, push_null: bool, num_on_stack=0
    ):
        freevars = code.co_freevars
        assert freevars
        output = self._output
        if sys.version_info >= (3, 11) and push_null:
            output.append(create_instruction("PUSH_NULL"))
            output.extend(self.rot_n(num_on_stack + 1))
        for var in freevars:
            assert var in self.cell_and_freevars()
            output.append(create_instruction("LOAD_CLOSURE", argval=var))
        output.append(create_instruction("BUILD_TUPLE", arg=len(freevars)))
        output.append(self.create_load_const(code))
        if sys.version_info < (3, 11):
            output.append(self.create_load_const(fn_name))
        output.append(create_instruction("MAKE_FUNCTION", arg=0x08))
        output.extend(self.rot_n(num_on_stack + 1))
        self.clear_tos()

    def create_load_python_module(self, mod, push_null) -> Instruction:
        """
        Generate a LOAD_GLOBAL instruction to fetch a given python module.
        """
        global_scope = self.tx.output.global_scope
        name = re.sub(r"^.*[.]", "", mod.__name__)
        if global_scope.get(name, None) is mod:
            return self.create_load_global(name, push_null, add=True)
<<<<<<< HEAD
        mangled_name = f"___module_{name}_{id(mod)}"
        if mangled_name not in global_scope:
            self.tx.output.install_global(mangled_name, mod)
        return self.create_load_global(mangled_name, push_null, add=True)
=======
        prefix = f"___module_{name}"
        global_name = self.tx.output.install_global_by_id(prefix, mod)
        return self.create_load_global(global_name, push_null, add=True)
>>>>>>> e1f9eca1

    def make_call_generated_code(self, fn_name: str) -> None:
        """Call the generated code function stored in fn_name"""
        self.extend_output(self.load_function_name(fn_name, True))

        graphargs = self.tx.output.graphargs
        for arg in graphargs:
            if arg.is_unspecialized:
                self.extend_output(
                    [
                        self.create_load_python_module(torch, True),
                        self.create_load_attr("as_tensor"),
                    ]
                )
                self.extend_output(arg.load(self))
                self.extend_output(create_call_function(1, False))
            else:
                self.extend_output(arg.load(self))

        self.extend_output(create_call_function(len(graphargs), False))

    def create_load_import_from(self, module_name, object_name) -> List[Instruction]:
        return AttrSource(self.tx.import_source(module_name), object_name).reconstruct(
            self
        )

    def load_import_from(self, module_name, object_name) -> None:
        self.extend_output(self.create_load_import_from(module_name, object_name))

    def create_call_function_kw(self, nargs, kw_names, push_null) -> List[Instruction]:
        if sys.version_info >= (3, 11):
            output = create_call_function(nargs, push_null)
            assert output[-2].opname == "PRECALL"
            kw_names_inst = create_instruction("KW_NAMES", argval=kw_names)
            output.insert(-2, kw_names_inst)
            return output
        return [
            self.create_load_const(kw_names),
            create_instruction("CALL_FUNCTION_KW", arg=nargs),
        ]<|MERGE_RESOLUTION|>--- conflicted
+++ resolved
@@ -325,20 +325,14 @@
         """
         Generate a LOAD_GLOBAL instruction to fetch a given python module.
         """
-        global_scope = self.tx.output.global_scope
+        output = self.tx.output
+        global_scope = output.global_scope
         name = re.sub(r"^.*[.]", "", mod.__name__)
         if global_scope.get(name, None) is mod:
             return self.create_load_global(name, push_null, add=True)
-<<<<<<< HEAD
-        mangled_name = f"___module_{name}_{id(mod)}"
-        if mangled_name not in global_scope:
-            self.tx.output.install_global(mangled_name, mod)
-        return self.create_load_global(mangled_name, push_null, add=True)
-=======
         prefix = f"___module_{name}"
         global_name = self.tx.output.install_global_by_id(prefix, mod)
         return self.create_load_global(global_name, push_null, add=True)
->>>>>>> e1f9eca1
 
     def make_call_generated_code(self, fn_name: str) -> None:
         """Call the generated code function stored in fn_name"""
