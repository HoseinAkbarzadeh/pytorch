--- conflicted
+++ resolved
@@ -5,13 +5,8 @@
 import re
 import warnings
 from collections import OrderedDict
-<<<<<<< HEAD
-from contextlib import nullcontext
-from typing import Any, Callable, Dict, List, Optional, Tuple, Union
-=======
 from contextlib import contextmanager, nullcontext
 from typing import Any, Callable, Dict, List, Optional, Set, Tuple, Union
->>>>>>> 857508fa
 
 import torch
 import torch._dynamo
@@ -32,6 +27,7 @@
 from torch._functorch.aot_autograd import aot_export_module, GraphSignature
 from torch._guards import detect_fake_mode
 from torch._subclasses.fake_tensor import FakeTensor, FakeTensorMode
+from torch.export.exported_program import OutputKind
 from torch.fx.experimental.symbolic_shapes import (
     ConstraintViolationError,
     free_unbacked_symbols,
@@ -124,11 +120,26 @@
     return fake_args, fake_kwargs, fake_params_buffers, fake_mode
 
 
-def _replace_param_buffer_names(param_buffer_table, sig):
+def _replace_param_buffer_names(param_buffer_table, sig, constants):
     for spec in sig.input_specs:
-        spec.target = param_buffer_table.get(spec.target, spec.target)
+        if spec.kind in (
+            InputKind.PARAMETER,
+            InputKind.BUFFER,
+        ):
+            spec.target = param_buffer_table[spec.target]
+
+            if spec.persistent is False:
+                # we store non-persistent buffers in the constant table, so rewrite
+                # there as well
+                non_persistent_buffer = constants[spec.target]
+                del constants[spec.target]
+                constants[param_buffer_table[spec.target]] = non_persistent_buffer
     for spec in sig.output_specs:
-        spec.target = param_buffer_table.get(spec.target, spec.target)
+        if spec.kind in (
+            OutputKind.BUFFER_MUTATION,
+            OutputKind.GRADIENT_TO_PARAMETER,
+        ):
+            spec.target = param_buffer_table[spec.target]
 
 
 def _reorder_kwargs_by_names(
@@ -491,9 +502,7 @@
     )
 
     constants = rewrite_script_object_meta(gm)
-    more_constants = lift_constants_pass(gm, export_graph_signature)
-    for k, v in more_constants.items():
-        constants[k] = v
+    constants.update(lift_constants_pass(gm, export_graph_signature))
 
     @dataclasses.dataclass
     class _ExportedProgramNonStrict:
@@ -518,9 +527,50 @@
     return params_buffers
 
 
+def rewrite_dynamo_tensor_constants(
+    orig_mod_buffers: Set[torch.Tensor],
+    traced_mod_buffers: Dict[str, torch.Tensor],
+    graph_signature: ExportGraphSignature,
+    constants: Dict[str, Union[torch.Tensor, torch.ScriptObject]],
+):
+    """Dynamo erroneously marks tensor attributes on modules as a buffers.
+
+    Rewrite them to be tensor constants.
+    """
+    for spec in graph_signature.input_specs:
+        if spec.kind == InputKind.BUFFER:
+            assert spec.target is not None
+            value = traced_mod_buffers[spec.target]
+            if value not in orig_mod_buffers:
+                # This was a tensor constant erroneously marked as a buffer.
+                # Convert it int oa constant in the graph signature, and add its
+                # value to the constants table.
+                spec.kind = InputKind.CONSTANT_TENSOR
+                constants[spec.target] = value
+
+
+def rewrite_non_persistent_buffers(
+    orig_mod: torch.nn.Module,
+    graph_signature: ExportGraphSignature,
+    constants: Dict[str, Union[torch.Tensor, torch.ScriptObject]],
+):
+    """Dynamo erroneously drops the persistent flag on buffers.
+
+    Rewrite non-persistent buffers to reflect the original module.
+    """
+    state_dict = orig_mod.state_dict()
+    for spec in graph_signature.input_specs:
+        if spec.kind == InputKind.BUFFER:
+            assert spec.target is not None
+            if spec.target not in state_dict:
+                assert spec.target not in constants
+                spec.persistent = False
+                constants[spec.target] = orig_mod.get_buffer(spec.target)
+
+
 @_disable_prexisiting_fake_mode
 def _export(
-    f: Callable,
+    f: torch.nn.Module,
     args: Tuple[Any, ...],
     kwargs: Optional[Dict[str, Any]] = None,
     constraints: Optional[List[Constraint]] = None,
@@ -699,11 +749,13 @@
             assert res is not None
             gm = res.graph_module
 
+        rewrite_non_persistent_buffers(f, ep_non_strict.sig, ep_non_strict.constants)
+
         return ExportedProgram(
             root=gm,
             graph=gm.graph,
             graph_signature=ep_non_strict.sig,
-            state_dict=_get_params_buffers(f),
+            state_dict=f.state_dict(keep_vars=True),
             range_constraints=range_constraints,
             module_call_graph=[
                 ModuleCallEntry(
@@ -729,8 +781,6 @@
         restore_fqn=False,  # don't need to restore because we will do it later
     )
 
-    params_buffers = _get_params_buffers(gm_torch_level)
-
     # We detect the fake_mode by looking at gm_torch_level's placeholders, this is the fake_mode created in dynamo.
     (
         fake_args,
@@ -810,13 +860,6 @@
     )
     gm_torch_level.recompile()
 
-    # Restore FQN of param/buffers
-    param_buffer_table: Dict[str, str] = (
-        _get_param_buffer_mapping(f, gm_torch_level)
-        if isinstance(f, torch.nn.Module)
-        else {}
-    )
-
     if isinstance(f, torch.nn.Module):
         _normalize_nn_module_stack(gm_torch_level, type(f))
 
@@ -891,12 +934,21 @@
         flat_args,
     )
 
-    if isinstance(f, torch.nn.Module):
-        _replace_param_buffer_names(param_buffer_table, export_graph_signature)
-        params_buffers = {
-            param_buffer_table.get(name, name): tensor
-            for name, tensor in params_buffers.items()
-        }
+    # Do some cleanups on the graph module to restore the state dict to the
+    # expected form. Each of these steps should probably get fixed upstream.
+    # 1. Remove tensor constants that were added as buffers.
+    rewrite_dynamo_tensor_constants(
+        orig_mod_buffers=set(f.buffers()),
+        traced_mod_buffers=dict(gm_torch_level.named_buffers()),
+        graph_signature=ep_non_strict.sig,
+        constants=ep_non_strict.constants,
+    )
+    # 2. Restore FQN of param/buffers
+    param_buffer_table: Dict[str, str] = _get_param_buffer_mapping(f, gm_torch_level)
+    _replace_param_buffer_names(param_buffer_table, export_graph_signature, constants)
+
+    # 3. Remove non-persistent buffers from the graph signature
+    rewrite_non_persistent_buffers(f, ep_non_strict.sig, ep_non_strict.constants)
 
     module_call_signatures = {
         fqn: ModuleCallSignature(inputs=[], outputs=[], **specs)
@@ -913,8 +965,7 @@
         root=gm,
         graph=gm.graph,
         graph_signature=export_graph_signature,
-        # TODO(zhxchen17) Return empty state_dict for functions.
-        state_dict=params_buffers,
+        state_dict=f.state_dict(keep_vars=True),
         range_constraints=range_constraints,
         module_call_graph=[
             ModuleCallEntry(
